/*
 * LensKit, a reference implementation of recommender algorithms.
 * Copyright 2010-2011 Regents of the University of Minnesota
 *
 * This program is free software; you can redistribute it and/or modify
 * it under the terms of the GNU Lesser General Public License as
 * published by the Free Software Foundation; either version 2.1 of the
 * License, or (at your option) any later version.
 *
 * This program is distributed in the hope that it will be useful, but WITHOUT
 * ANY WARRANTY; without even the implied warranty of MERCHANTABILITY or FITNESS
 * FOR A PARTICULAR PURPOSE. See the GNU General Public License for more
 * details.
 *
 * You should have received a copy of the GNU General Public License along with
 * this program; if not, write to the Free Software Foundation, Inc., 51
 * Franklin Street, Fifth Floor, Boston, MA 02110-1301, USA.
 */
/**
 *
 */
package org.grouplens.lenskit.baseline;

import it.unimi.dsi.fastutil.longs.Long2DoubleMap;
import it.unimi.dsi.fastutil.longs.Long2DoubleOpenHashMap;
import it.unimi.dsi.fastutil.longs.Long2IntMap;
import it.unimi.dsi.fastutil.longs.Long2IntOpenHashMap;
import it.unimi.dsi.fastutil.longs.LongIterator;
import it.unimi.dsi.fastutil.longs.LongSortedSet;

import java.util.Arrays;
import java.util.Collection;
import java.util.Iterator;

import org.grouplens.lenskit.AbstractRecommenderComponentBuilder;
import org.grouplens.lenskit.data.Rating;
import org.grouplens.lenskit.data.context.RatingBuildContext;
import org.grouplens.lenskit.data.vector.MutableSparseVector;
import org.grouplens.lenskit.data.vector.SparseVector;
import org.grouplens.lenskit.util.CollectionUtils;
import org.slf4j.Logger;
import org.slf4j.LoggerFactory;

/**
 * Rating predictor that returns the item's mean rating for all predictions.
 *
 * If the item has no ratings, the global mean rating is returned.
 *
 * This implements the baseline predictor <i>p<sub>u,i</sub> = µ + b<sub>i</sub></i>,
 * where <i>b<sub>i</sub></i> is the item's average rating (less the global
 * mean µ).
 *
 * @author Michael Ekstrand <ekstrand@cs.umn.edu>
 * @author Michael Ludwig <mludwig@cs.umn.edu>
 *
 */
public class ItemMeanPredictor implements BaselinePredictor {
    /**
     * A builder to create ItemMeanPredictors.
     * @author Michael Ludwig <mludwig@cs.umn.edu>
     *
     */
    public static class Builder extends AbstractRecommenderComponentBuilder<ItemMeanPredictor> {
        private double smoothing = 0;
        
        public void setSmoothing(double smoothing) {
            this.smoothing = smoothing;
        }
        
        public double getSmoothing() {
        	return smoothing;
        }
        
        @Override
        protected ItemMeanPredictor buildNew(RatingBuildContext context) {
            Long2DoubleMap itemMeans = new Long2DoubleOpenHashMap();
<<<<<<< HEAD
            double globalMean = computeItemAverages(context.ratingSnapshot().getRatings().fastIterator(), damping, itemMeans);
=======
            double globalMean = computeItemAverages(context.getRatings().fastIterator(), smoothing, itemMeans);
>>>>>>> 0f090a0e
            
            return new ItemMeanPredictor(itemMeans, globalMean);
        }
    }
    
    private static final long serialVersionUID = 1L;
    private static final Logger logger = LoggerFactory.getLogger(ItemMeanPredictor.class);
    
    private final Long2DoubleMap itemMeans;
    protected final double globalMean;

    /**
     * Construct a new predictor. This assumes ownership of the provided map.
     * @param ratings The rating data.
     * @param smoothing The smoothing factor (see
     * {@link #computeItemAverages(RatingDataSource, double, Long2DoubleMap)}).
     */
    protected ItemMeanPredictor(Long2DoubleMap itemMeans, double globalMean) {
        this.itemMeans = itemMeans;
        this.globalMean = globalMean;
    }

    /**
     * Compute item averages from a rating data source.  Used to construct
     * predictors that need this data.
     *
     * <p>This method's interface is a little weird, using an output parameter
     * and returning the global mean, so that we can compute the global mean
     * and the item means in a single pass through the data source.
     *
     * @param ratings The collection of ratings the averages are based on
     * @param smoothing The mean smoothing factor (see {@link MeanDamping} for how
     * this is used).
     * @param itemMeans A map in which the means should be stored.
     * @return The global mean rating.  The item means are stored in
     * <var>itemMeans</var>.
     */
    public static double computeItemAverages(Iterator<? extends Rating> ratings, double smoothing, Long2DoubleMap itemMeans) {
        // We iterate the loop to compute the global and per-item mean
        // ratings.  Subtracting the global mean from each per-item mean
        // is equivalent to averaging the offsets from the global mean, so
        // we can compute the means in parallel and subtract after a single
        // pass through the data.
        double total = 0.0;
        int count = 0;
        itemMeans.defaultReturnValue(0.0);
        Long2IntMap itemCounts = new Long2IntOpenHashMap();
        itemCounts.defaultReturnValue(0);

        while(ratings.hasNext()) {
            Rating r = ratings.next();
            long i = r.getItemId();
            double v = r.getRating();
            total += v;
            count++;
            itemMeans.put(i, v + itemMeans.get(i));
            itemCounts.put(i, 1 + itemCounts.get(i));
        }

        final double mean = count > 0 ? total / count : 0;
        logger.debug("Computed global mean {} for {} items",
                mean, itemMeans.size());

        logger.debug("Computing item means, smoothing={}", smoothing);
        LongIterator items = itemCounts.keySet().iterator();
        while (items.hasNext()) {
            long iid = items.nextLong();
            double ct = itemCounts.get(iid) + smoothing;
            double t = itemMeans.get(iid) + smoothing * mean;
            double avg = 0.0;
            if (ct > 0) avg = t / ct - mean;
            itemMeans.put(iid, avg);
        }
        return mean;
    }

    /* (non-Javadoc)
     * @see org.grouplens.lenskit.RatingPredictor#predict(long, java.util.Map, java.util.Collection)
     */
    @Override
    public MutableSparseVector predict(long user, SparseVector ratings,
            Collection<Long> items) {
        long[] keys = CollectionUtils.fastCollection(items).toLongArray();
        if (!(items instanceof LongSortedSet))
            Arrays.sort(keys);
        double[] preds = new double[keys.length];
        for (int i = 0; i < keys.length; i++) {
            preds[i] = getItemMean(keys[i]);
        }
        return MutableSparseVector.wrap(keys, preds);
    }

    protected double getItemMean(long id) {
        return globalMean + itemMeans.get(id);
    }
}<|MERGE_RESOLUTION|>--- conflicted
+++ resolved
@@ -74,11 +74,9 @@
         @Override
         protected ItemMeanPredictor buildNew(RatingBuildContext context) {
             Long2DoubleMap itemMeans = new Long2DoubleOpenHashMap();
-<<<<<<< HEAD
-            double globalMean = computeItemAverages(context.ratingSnapshot().getRatings().fastIterator(), damping, itemMeans);
-=======
-            double globalMean = computeItemAverages(context.getRatings().fastIterator(), smoothing, itemMeans);
->>>>>>> 0f090a0e
+            double globalMean = computeItemAverages(
+                context.ratingSnapshot().getRatings().fastIterator(), 
+                smoothing, itemMeans);
             
             return new ItemMeanPredictor(itemMeans, globalMean);
         }
