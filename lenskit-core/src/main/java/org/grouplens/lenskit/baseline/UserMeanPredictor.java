/*
 * LensKit, a reference implementation of recommender algorithms.
 * Copyright 2010-2011 Regents of the University of Minnesota
 *
 * This program is free software; you can redistribute it and/or modify
 * it under the terms of the GNU Lesser General Public License as
 * published by the Free Software Foundation; either version 2.1 of the
 * License, or (at your option) any later version.
 *
 * This program is distributed in the hope that it will be useful, but WITHOUT
 * ANY WARRANTY; without even the implied warranty of MERCHANTABILITY or FITNESS
 * FOR A PARTICULAR PURPOSE. See the GNU General Public License for more
 * details.
 *
 * You should have received a copy of the GNU General Public License along with
 * this program; if not, write to the Free Software Foundation, Inc., 51
 * Franklin Street, Fifth Floor, Boston, MA 02110-1301, USA.
 */
package org.grouplens.lenskit.baseline;

import java.util.Collection;

import org.grouplens.lenskit.AbstractRecommenderComponentBuilder;
import org.grouplens.lenskit.data.context.RatingBuildContext;
import org.grouplens.lenskit.data.vector.MutableSparseVector;
import org.grouplens.lenskit.data.vector.SparseVector;
import org.slf4j.Logger;
import org.slf4j.LoggerFactory;

/**
 * Rating predictor that returns the user's average rating for all predictions.
 *
 * If the user has no ratings, the global mean is returned.  This is done by
 * actually computing the average offset from the global mean and adding back
 * the global mean for the returned prediction.
 *
 * @author Michael Ekstrand <ekstrand@cs.umn.edu>
 *
 */
public class UserMeanPredictor implements BaselinePredictor {
    private static final Logger logger = LoggerFactory.getLogger(UserMeanPredictor.class);
    /**
     * A builder that creates UserMeanPredictors.
     * 
     * @author Michael Ludwig <mludwig@cs.umn.edu>
     */
    public static class Builder extends AbstractRecommenderComponentBuilder<UserMeanPredictor> {
        @Override
        protected UserMeanPredictor buildNew(RatingBuildContext context) {
<<<<<<< HEAD
            logger.debug("Building new user mean predictor");
            double mean = GlobalMeanPredictor.computeMeanRating(context.getRatings().fastIterator());
=======
            double mean = GlobalMeanPredictor.computeMeanRating(context.trainingSnapshot().getRatings().fastIterator());
>>>>>>> 3ad402f1
            return new UserMeanPredictor(mean);
        }
    }
    
    private static final long serialVersionUID = 1L;
    private final double globalMean;

    /**
     * Construct a predictor that computes user means offset by the global mean.
     * @param ratings
     */
    protected UserMeanPredictor(double globalMean) {
        this.globalMean = globalMean;
    }

    static double average(SparseVector ratings, double offset) {
        if (ratings.isEmpty()) return 0;

        double total = ratings.sum();
        total -= ratings.size() * offset;
        return total / ratings.size();
    }

    /* (non-Javadoc)
     * @see org.grouplens.lenskit.RatingPredictor#predict(long, java.util.Map, java.util.Collection)
     */
    @Override
    public MutableSparseVector predict(long user, SparseVector ratings,
            Collection<Long> items) {
        double mean = average(ratings, globalMean) + globalMean;
        return ConstantPredictor.constantPredictions(items, mean);
    }
}<|MERGE_RESOLUTION|>--- conflicted
+++ resolved
@@ -47,12 +47,8 @@
     public static class Builder extends AbstractRecommenderComponentBuilder<UserMeanPredictor> {
         @Override
         protected UserMeanPredictor buildNew(RatingBuildContext context) {
-<<<<<<< HEAD
             logger.debug("Building new user mean predictor");
-            double mean = GlobalMeanPredictor.computeMeanRating(context.getRatings().fastIterator());
-=======
-            double mean = GlobalMeanPredictor.computeMeanRating(context.trainingSnapshot().getRatings().fastIterator());
->>>>>>> 3ad402f1
+            double mean = GlobalMeanPredictor.computeMeanRating(context.ratingSnapshot().getRatings().fastIterator());
             return new UserMeanPredictor(mean);
         }
     }
