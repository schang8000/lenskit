--- conflicted
+++ resolved
@@ -27,10 +27,6 @@
     complex configurations. See the {{{http://bitbucket.org/grouplens/lenskit/wiki/Configuration}manual}}
     for more details.
 
-<<<<<<< HEAD
-  * Replaced <<<LongScoredList>>> with a list of <<<ScoredId>>> objects in Item-Item
-    model construction to support side channels (#issue(219)).
-=======
   * Made <<<SparseVector>>> constructors package-private.  Sparse vectors shouldn't be
     subclassed by any additional classes.
 
@@ -40,7 +36,9 @@
   * <<Incompatible change>>: moved abstract and simple/score-based implementations of basic
     recommender components to the new package <<<o.g.l.basic>>>.  This should only be incompatible
     for people implementing new LensKit components.
->>>>>>> c48167b0
+
+  * Replaced <<<LongScoredList>>> with a list of <<<ScoredId>>> objects in Item-Item
+    model construction to support side channels (#issue(219)).
   
   []
 
