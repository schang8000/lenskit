                        ---------------------
                        LensKit Release Notes
                        ---------------------

#macro ( issue $id )##
{{{http://dev.grouplens.org/trac/lenskit/ticket/$id}#$id}}##
#end

<<<<<<< HEAD
LensKit Release Notes

* Release 0.8
=======
Release 0.8.1

  Bugfix release.

  * Fix off-by-1 error in packed rating snapshot that occurs in
    certain conditions with unrate events (#issue(121)).

  * Make <<<UserVector>>> construction from histories always return
    complete vectors.

  []

Release 0.8
>>>>>>> 72cb83a3

  The {{{http://dev.grouplens.org/hg/lenskit}Mercurial changelog}} and
  the
  {{{http://dev.grouplens.org/trac/lenskit/query?status=closed&group=resolution&milestone=0.8}list
  of closed tickets}} provide more information on what has happened,
  including bugs that have been fixed.

  * Cleaned up cursor utilities, moving all methods from
    <<<Cursors2>>> to <<<Cursors>>>.  The old <<<Cursors2>>> methods
    are deprecated and will be removed before 1.0 is released.

  * Implemented a new evaluation framework that uses XML files to
    directly configure evaluators (#issue(115)).  This replaces the
    Ant plugin.  Eventually, a Maven plugin will be added that runs
    these evaluations; for now, they can be run with
    {{{http://mojo.codehaus.org/exec-maven-plugin}exec-maven-plugin}}.
    See the <<<lenskit-eval-demo>>> project configuration for an
    example.  With this comes the fix for #issue(115) as well.

  * Provide example evaluation configurations run as integration
    tests.  <<<lenskit-eval>>> contains a basic one, and
    <<<lenskit-eval-demo>>> contains a more extensive set complete
    with R-based post-analysis.  To run these, activate the
    <<<smoketest>>> profile and set the
    <<<grouplens.mldata.acknowledge>>> property to <<<yes>>> to
    acknowledge that you are abiding by the licensing terms for the
    {{{http://www.grouplens.org/node/73}MovieLens ML100K data set}},
    which is automatically downloaded and used by the demo
    evaluations.

  []

* Release 0.7

  The {{{http://dev.grouplens.org/hg/lenskit}Mercurial changelog}} and
  the
  {{{http://dev.grouplens.org/trac/lenskit/query?status=closed&group=resolution&milestone=0.7}list
  of closed tickets}} provide more information on what has happened,
  including bugs that have been fixed.

  * Fixed a couple bugs in the sparse vector copy methods.

  * Split new modules <<<lenskit-data-structures>>> and
    <<<lenskit-api>>> out of <<<lenskit-core>>> to contain interesting
    data structures we use.  The main purpose of the API abstraction
    is to make the core recommendation API in a separate module so
    that re-implementing it on top of another framework such as Mahout
    does not pull in all of LensKit.  It will also provide us a good
    layer at which to make API stability guarantees.

    This resulted in some additional class moves:

    * Moved sorted array sets, scored lists, and interval lists into
      the <<<o.g.l.collections>>> package.

    * Renamed <<<o.g.l.data.vector>>> to <<<o.g.l.vectors>>> and moved
      the <<<UserVector>>> and <<<ItemVector>>> classes into
      <<<o.g.l.data.history>>>.

    * Pushed DAO-based <<<open>>> method from <<<RecommenderEngine>>>
      to <<<LenskitRecommenderEngine>>>, as the API layer knows
      nothing about DAOs.

    * Pushed <<<getDataAccessObject()>> from <<<Recommender>>> down
      to <<<LenskitRecommender>>>.

    * Moved <<<UserHistory>>> and <<<Event>>> interfaces into
      <<<o.g.l.data>>> in the <<<lenskit-api>>> packages.  The
      implementations remain in <<<lenskit-core>>> in their respective
      <<<.history>>> and <<<.event>>> packages.

    * Moved <<<SortOrder>>> into the DAO package.

    * Moved <<<Index>>> and <<<Indexer>>> to <<<o.g.l.util>>>.

    * Moved abstract classes, <<<Lenskit*>>> classes, and
      <<<Builder>>> from <<<o.g.lenskit>>> to <<<o.g.lenskit.core>>>,
      so only <<<lenskit-api>>> provides classes directly in
      <<<org.grouplens.lenskit>>>.

    []

  * Moved cursors from GL Common into <<<lenskit-data-structures>>> in
    the new package <<<org.grouplens.lenskit.cursors>>>.

  []

* Release 0.6

  The {{{http://dev.grouplens.org/hg/lenskit}Mercurial changelog}} and
  the
  {{{http://dev.grouplens.org/trac/lenskit/query?status=closed&group=resolution&milestone=0.6}list
  of closed tickets}} provide more information on what has happened,
  including bugs that have been fixed.

  * Fixed a bug where FunkSVD crashed when predicting for a user not in
    the model.

  * Added history summarizers to compute vector summaries of user
    histories.  This paves the way for non-rating-based scorers.

  * Updated to <<<gl-common>>> 0.4, including the new citation JavaDoc
    taglet.  More citations in the JavaDoc to come.

  * Added version of <<<MutableSparseVector.freeze()>>> that strips NaN
    values in the frozen vector.

  * Fixed a couple bugs in the user-user rating predictor with how
    baselines were added and what happens when the total similarity
    for an item is 0.

  * Build our first basket recommender (see #issue(3)).  It isn't
    tested in basket configuration yet, but item-item CF is now
    sufficiently modular to operate in unary contexts.

    * Added <<<NeighborhoodScorer>>> abstract scoring items based on
      neighborhoods.  <<<WeightedAverageNeighborhoodScorer>>>
      implements the traditional weighted average algorithm that has
      been in item-item CF since we implemented it, and
      <<<SimilaritySumNeighborhoodScorer>>> just sums similarities
      (useful for unary contexts).

    * Split <<<ItemItemRatingPredictor>>> apart into
      <<<ItemItemScorer>>>, which uses arbitrary histories and
      <<<NeighborhoodScorer>>>s to score items, and
      <<<ItemItemRatingPredictor>>> which configures it to be a rating
      predictor.

    []

  []

* Release 0.5

  The {{{http://dev.grouplens.org/hg/lenskit}Mercurial changelog}} and
  the
  {{{http://dev.grouplens.org/trac/lenskit/query?status=closed&group=resolution&milestone=0.5}list
  of closed tickets}} provide more information on what has happened,
  including bugs that have been fixed.

  * Reworked <<<IndexedPreference>>>, making it an interface that can
    be backed by indirect implementations in rating snapshots.  This
    seems to be faster.  Also added <<<getIndex()>>> method, returning
    a global index for the preference within a snapshot.

  * Adjusted the FunkSVD model builder to use global indices and an
    array of estimates, making model builds much faster.

  * Dropped by-user MAE from MAE evaluator and renamed “MAE.ByRating”
    in output to “MAE”, as per-user and global MAE are equivalent.

  * Moved <<<TaskTimer>>> to <<<lenskit-core>>> so it is available for
    logging elapsed times in algorithm implementations.

  []

* Release 0.4

  The {{{http://dev.grouplens.org/hg/lenskit}Mercurial changelog}} and
  the
  {{{http://dev.grouplens.org/trac/lenskit/query?status=closed&group=resolution&milestone=0.4}list
  of closed tickets}} provide more information on what has happened,
  including bugs that have been fixed.

* Recommendation and Prediction API

  To support more types of recommenders easily, we have changed the
  way the dynamic recommendation and prediction components and their
  APIs work (#issue(109), #issue(110)).  These changes are
  backwards-incompatible; client code and implementations need to be
  updated for 0.4.

  * Introduced <<<ItemScorer>>>, an generalization of prediction that
    scores items for users.

  * Made <<<RatingPredictor>>> an <<<ItemScorer>>>, and deleted its
    <<<predict(...)>>> methods in favor of the item scorer methods.
    It now serves as a type-level indicator that a scorer returns
    predicted preferences as scores.

  * Removed dynamic interfaces in favor of putting the history-based
    methods directly in the <<<ItemScorer>>> and <<<ItemRecommender>>>
    interfaces.  An added <<<canUseHistory()>>> method on each
    interface indicates whether the history will be used or ignored.
    This greatly simplifies the inheritence hierarchy for recommender
    components.

  * Changed the behavior of item recommenders when a <<<null>>>
    exclude set is provided.  Previously, this was equivalent to the
    empty set.  It is now equivalent to a default exclude set which
    will be recommender-specific but generally a set of items the user
    is unlikely to need recommended (such as all items they have
    rated).  All recommenders have been updated with this change.

    The old design was easier to slightly implement but made less
    sense from a client API perspective.  The new design, where
    <<<null>>> is the default exclude set, makes the API cleaner (the
    fully-general method can use default exclude sets).  The loosened
    specification of default exclude sets also gives us greater
    flexbility for LensKit to be used as a basis for novel
    recommendation approaches.

  []

** Incompatible data structure changes

  To clean up APIs, we made a couple notable incompatible changes to
  layout and data structures.  These are all compile errors; no subtle
  behavior changes that the compiler won't catch here.

  * Moved <<<UserHistory>>> and related classes to the
    <<<org.grouplens.lenskit.data.history>>> package.

  * Removed <<<ItemRatingVector>>> and <<<UserRatingVector>>>, as they
    type distinction severely complicates configuration for
    generalized model builders.  The upside: types remain sane and
    configuring basket recommenders will be feasible.  Downside: the
    type system doensn't indicate whether a user vector contains
    ratings or some other data.

  []

** Other Changes

  * Changed <<<DynamicRatingPredictor.predict(long, Collection,
    Collection)>>> to take a <<<UserHistory>>> of events rather than a
    collection of ratings.

  * Made abstract recommenders and predictors uniformly expose the DAO
    as a protected final field.

  * Added methods to <<<DataAccessObject>>>, with default
    implementations in the abstract implementation, to allow user
    history objects to be directly retrieved for given users.

  * Added snapshotting as an explicit concept to the data layer.
    <<<DAOFactory>>> now has a <<<snapshot()>>> method, which is
    supposed to return an immutable snapshot of the data for
    test/build purposes.  Iterative algorithms still use rating
    snapshots, as they're faster and provide indexing, but this allows
    us to be more flexible in what kinds of data access recommender
    component builders can perform.  Factory implementations now need
    to provide a snapshot method; this can be done by simply creating
    an event collection DAO from the events.  Users with large data
    sets may want to use more exotic methods like database replication
    or transactions.

    The <<<JDBCRatingDAO>>> factory makes snapshotting configurable.
    By default, it assumes the database is unchanging; it can be
    configured to take an in-memory snapshot and return an
    <<<EventCollectionDAO>>>.

  []

* Release 0.3.1

  This release just contains a single change that should have been in
  0.3 (and is, unfortunately, backwards-incompatible):

  * Removed the generic parameter from <<<DAOFactory>>>.  We will be
    ensuring in a later release that the dependency injection
    mechanism allows subclasses of <<<DataAccessObject>>> to be
    visible as such.

  []
  

* Release 0.3

  The {{{http://dev.grouplens.org/hg/lenskit}Mercurial changelog}} and
  the
  {{{http://dev.grouplens.org/trac/lenskit/query?status=closed&group=resolution&milestone=0.3}list
  of closed tickets}} provide more information on what has happened,
  including bugs that have been fixed.

** Event Infrastructure

  For flexibility going forward, LensKit 0.3 introduces a new
  <<<Event>>> infrastructure (#issue(48)) for representing user data.
  Users have sequences of events, represented by the <<<Event>>>
  interface.  Each event has an ID and an optional timestamp.  Events
  may be associated with items (subclasses of the <<<ItemEvent>>>
  interface).  Ratings are now <<rating events>>; they store a
  <<<Preference>>>, which represents the preference expressed by the
  user.  All of these interfaces and classes have been moved to the
  package <<<org.grouplens.lenskit.data.event>>> (with the preferences
  in <<<o.g.l.d.pref>>>).

  As a result of this, all ratings must now have globally-unique
  rating IDs (which are synthesized when they are not present in the
  data set).  Rating object equality is now defined solely by the
  event ID as well.  Also, the <<<Ratings.fromUserVector>>> method has
  been removed, as it no longer works.

  Rating snapshots now discard timestamps and return
  <<<IndexedPreference>>> objects, and the <<<IndexedRating>>> object
  has gone away.

  User profiles have also been changed; the <<<UserRatingProfile>>>
  class has been removed and replaced with <<<UserHistory>>> for a
  generalized representation of user histories.

*** Restructured DAO interfaces

   The new event infrastructure has necessitated some overhauling of
   the DAO interface.  The new interface is hopefully simpler.  There
   are no longer multiple DAO interfaces in LensKit; everything is
   consolidated into the <<<DataAccessObject>>> interface (and the old
   <<<UserItemDataAccessObject>>> and <<<RatingDataAccessObject>>>
   interfaces have been removed).  The methods are renamed to be
   <<<getEvents>>> and friends.  Also, sorting is no longer supported
   for item and user event sequences.  

   Integrators may still wish to subclass <<<DataAccessObject>>> to
   make additional information, such as user or item metadata,
   available to recommenders.

   Implementations have also been renamed:

   * <<<SimpleFileDAO>>> has been renamed to
     <<<SimpleFileRatingDAO>>>, as it only supports rating data.

   * <<<RatingCollectionDAO>>> has been renamed to
     <<<EventCollectionDAO>>>.  It contains some optimizations to
     speed filtering.

   []

** Other Changes

  * The deprecated <<<SparseVector.wrap>>> methods now return
    <<<SparseVector>>> rather than <<<MutableSparseVector>>>, so that
    they can be overridden in <<<ImmutableSparseVector>>>.

  * Removed <<<NoSessionException>>>, as it has not been in use for
    some time.

  * <<<PackedRatingSnapshot>>> now randomizes the order of ratings in
    the snapshot to prevent ordering effects from impacting iterative
    methods.

  * Updated to GL Common 0.3.  This introduces the requirement that
    all elements in cursors be non-null.

  * Made <<<IdentityVectorNormalizer>>> serializable (#issue(106)).

  * Fixed bug where the recommender engine opened multiple DAOs for
    each session (#issue(108)).

  * Made POMs runnable with Maven 2, so Maven 2 can be used to compile
    LensKit (although it cannot generate the site) (#issue(72)).

  []


* Release 0.2

  The {{{http://dev.grouplens.org/hg/lenskit}Mercurial changelog}} and
  the
  {{{http://dev.grouplens.org/trac/lenskit/query?status=closed&group=resolution&milestone=0.2}list
  of closed tickets}} provide more information on what has happened,
  including bugs that have been fixed.

** Core changes

  * Introduce user- and item-associated sparse vectors, including
    rating-specific variants of them, to allow types to express what
    kind of data is being operated on and to allow normalizers to be
    generalized.

    This results in changes to several interfaces, and to much code
    where item or user IDs are tracked and associated with vectors.
    This change likely introduces additional vector copying, but in
    the future we will be measuring ways to reduce this.

  * Abstract <<<UserRatingVectorNormalizer>>> into
    <<<VectorNormalizer>>> to apply to different vectors associated
    with entities such as users or items.

    With this change, several normalization-related classes have been
    renamed to better-reflect their nature.  Also, the normalization
    interface has been changed to only take reference and target
    vectors; normalization implementations that require user or item
    IDs should require the relevant type of sparse vector.

    Annotations and generic type arguments are used to indicate what
    the vector normalizer is normalizing.

  * Add the <<<freeze()>>> method to <<<MutableSparseVector>>>,
    returning an immutable vector from its data and rendering it
    invalid.

  []

*** Compatibility notes

  Backwards-incompatible core changes:

  * Renamed <<<UserVarianceNormalizer>>> to
    <<<MeanVarianceNormalizer>>>.

  * Renamed <<<NormalizedRatingSnapshot>>> to
    <<<UserNormalizedRatingSnapshot>>>.

  * Renamed <<<AbstractUserRatingVectorNormlizer>>> to
    <<<AbstractVectorNormalizer>>>.

  * Renamed <<<IdentityUserRatingVectorNormlizer>>> to
    <<<IdentityVectorNormalizer>>>.

  * Many operations that took a user or item ID and a
    <<<SparseVector>>> now use a <<<UserVector>>>, <<<ItemVector>>>,
    or a rating-specific subtype.  This affects the
    <<<DynamicRatingPredictor>>> and
    <<<DynamicRatingItemRecommender>>> interfaces and all their
    subclasses.

  * <<<UserRatingVectorNormalizer>>> has been replaced with
    <<<VectorNormalizer<? super UserRatingVector>>>> and its interface
    has been changed.

  []

** Evaluator changes

  * Add boolean <<<isolate>>> option to the train-test Ant task to
    process datasets one at a time rather than parallelizing
    evaluations across this one.  Useful for reducing memory
    consumption evaluations on large data sets.

  []

* Release 0.1

  The first beta release!  What this means for the future is that our
  core APIs (such as the recommenders and predictors) are pretty
  stable, and future changes to them will be documented and called out
  in the release notes.  In general, future release notes will be more
  detailed, as we're working on adding more features and stabilizing
  LensKit to a 1.0 release.

  This release contains many changes.  Highlights include:

  * Restructuring of recommendation and prediction interfaces to keep
    rating-based recommendation cleanly separated from more generic
    interfaces and facilitate reuse of predictor-based recommendation
    logic.

  * Removed <<<ScoredId>>> in favor of <<<ScoredLongList>>> for the
    recommendation API.

  * Added Slope-One recommenders.

  * Lots of bugfixes.

  * Increased parallelism in the evaluators (evaluators are now
    parallized per-configuration rather than per-dataset, decreasing
    memory requirements for parallel evaluation, and evaluation tasks
    are aggregated from all data sets into a single work queue and
    thread pool to keep your CPU cores pegged).

  * Allow arbitrary recommender components to be extracted with
    <<<LenskitRecommender>>>'s new <<<getComponent>>> method.  This
    allows client code to examine things like the item-item similarity
    matrix.

  * More test cases and lots more API documentation.

  []

  The {{{http://dev.grouplens.org/hg/lenskit}Mercurial changelog}} and
  the
  {{{http://dev.grouplens.org/trac/lenskit/query?status=closed&group=resolution&milestone=0.1}list
  of closed tickets}} provide more information on what has happened,
  including bugs that have been fixed.

  Keep watching LensKit for further developments and lots of exciting
  new work this summer.

* Release 0.0.3

  This release contains many large changes, including significant
  architectural and API changes to make it easier to take LensKit
  forward.  See the {{{http://dev.grouplens.org/hg/lenskit}Mercurial
  changelog}} for complete change listings.  Highlights include:

  * Dropped our use of Guice for dependency injection and
    configuration.  Recommenders are now configured with the
    <<<LenskitRecommenderComponentFactory>>> class.  PicoContainer
    provides the underlying infrastructure, but this will be changing
    in the future.

  * Renamed and refactored classes in the recommender implementations
    to improve clarity and consistency.
    
  * Upgraded to Maven 3 (#issue(38)); Maven 2 is currently unsupported
    for building LensKit.  LensKit can, of course, be used by Maven 2
    projects without problem.

  * Lots of documentation improvements.

  * Introduce <<<ImmutableSparseVector>>> and build more robust
    type-checking for mutability guarantees on sparse vectors.

  * Drop thread safety guarantee on <<<UserRatingProfile>>>. Many
    profile implementations will likely be thread-safe, but we're not
    promising it any more.

  * Add a session concept to data access objects to make it easier to
    deal with database handle scoping and related issues.

  * Use Ant to manage evaluations.  This allows for more flexible
    evaluation processing setups.
    
  []

  The Mercurial changelog and the
  {{{http://dev.grouplens.org/trac/lenskit/query?status=closed&group=resolution&milestone=0.0.3}list
  of closed tickets}} provide more information on what has happened.

* Release 0.0.2 (March 28, 2011)

  This release contains a number of API changes to make the API
  cleaner and easier to move forward.

  * Renamed <<<BuildContext>>> to <<<RatingBuildContext>>> to allow
    for a future <<<BasketBuildContext>>>.

  * Added support for excluded items to recommendation API.

  * Added <<<AbstractRatingRecommender>>> helper class to make
    implementing rating recommenders easier.

  * Removed the <<<RecommenderService>>> class and several related
    classes to clean up the API.  Client code should directly request
    <<<RatingRecommender>>> or <<<RatingPredictor>>> instances, and
    modules should scope them and their dependencies appropriately to
    avoid duplicating recommender models.

  []

** API Compatibility Notes

    * Code dependent on <<<BuildContext>>> or <<<PackedBuildContext>>>
      must be updated to use <<<RatingBuildContext>>> and
      <<<PackedRatingBuildContext>>> instead.

    * Code implementing <<<RatingRecommender>>> must be updated to
      implement the new API.  We recommend using
      <<<AbstractRatingRecommender>>> to help with this.

    * All code must be updated to directly receive injected
      <<<RatingRecommender>>> and/or <<<RatingPredictor>>> instances
      (or providers thereof).

    []

* Release 0.0.1 (March 25, 2011)

  * Initial release

  []<|MERGE_RESOLUTION|>--- conflicted
+++ resolved
@@ -6,12 +6,7 @@
 {{{http://dev.grouplens.org/trac/lenskit/ticket/$id}#$id}}##
 #end
 
-<<<<<<< HEAD
-LensKit Release Notes
-
-* Release 0.8
-=======
-Release 0.8.1
+* Release 0.8.1
 
   Bugfix release.
 
@@ -23,8 +18,7 @@
 
   []
 
-Release 0.8
->>>>>>> 72cb83a3
+* Release 0.8
 
   The {{{http://dev.grouplens.org/hg/lenskit}Mercurial changelog}} and
   the
