#parse("relnotes.vm")
#stdHeader("2.1", "22")

## General Changes

-   Added `lenskit-all` module so you can easily depend on all of LensKit with a single
    dependency.

-   Added `LenskitInfo` class, providing access to information about LensKit.  Currently, it
    provides access to the Git revisions that are included in the build.  This works with released
    binaries of LensKit, and versions built from Git sources; it will not work from tarball builds.

-   Fixed equality and hashing on ratings to be consistently correct.

## Data Access

-   New methods to more easily construct DAOs (#issue(346))

-   `Rating` class now has `hasValue()` and `getValue()` methods for convenience.

-   **Incompatible change:** `ItemEventDAO` now has a `streamEventsByItem` method, corresponding
    to the orthogonal methods on `UserEventDAO`.  Custom DAO implementations will need to provide
    this new method.

-   **Incompatible change:** The `UserEventDAO` and `ItemEventDAO` classes now have type-filtered
    versions of their `streamEventsByUser` and `streamEventsByItem` methods.  Implementers will need
    to implement these new methods.

-   **Incompatible change:** The `SQLStatementFactory` interface no longer exposes user and item
    count statements (they were unused by all current DAOs).

-   Implemented new `BinaryRatingDAO` to read ratings from a packed binary file of rating data.
    Build a file with `BinaryRatingPacker` or the `pack` eval task.  The new CLI also provides a
    command to pack rating data.

## Configuration

-   Added `LenskitRecommenderEngineBuilder` and `LenskitRecommenderEngineLoader`.

    * Better interface for configuring build & load of recommender engines.

    * Allow multiple configurations to contribute to an engine.

    * Allow configurations to be removed (to remove e.g. DAOs from the model graph) and re-added
      to support building & serializing a model with one data access config and loading it with
      a different one.

-   Added `addComponent` methods to configuration contexts (#issue(457)).  This is equivalent to
    binding a component type to itself, using it to supply dependencies on itself and any supertypes.

-   RNG now configured via dependency injection.

-   Context-sensitive matches can now be anchored to the root (with `at(null)`) (#issue(344)).

-   Fixed class loader problems with deserializing recommender models (#issue(434)).

-   Support compression in recommender model serialization (#issue(527))

    - Support writing recommenders to compressed files.

    - Auto-detect if a serialized recommender stream is compressed.

-   Use Grapht 0.7.0.

## CLI

LensKit now has a command-line tool, `lenskit`, included in the binary distribution.  This provides
a lot of utilities for working with LensKit data and configurations, and is the new entry point for
running the evaluator (`lenskit-eval` is now deprecated).

This is in the `lenskit-cli` package, replacing `lenskit-package` as the source of the binary
distribution of LensKit.

## Algorithms

This release includes several improvements and additions to LensKit's selection of algorithms.

-   Added an implementation of [OrdRec](http://labs.yahoo.com/files/paper.pdf) (in the
    `lenskit-predict` module) (#issue(225)).

-   Report whether the score came from the baseline or primary scorer in the fallback item scorer
    and simple rating predictor (#issue(444)).

-   Add a rescoring item recommender, wrapping an existing item recommender and rewriting its scores
    (#issue(491)).

-   Add `RatingPredictorItemScorer`, a wrapper that uses the output of a rating predictor to produce
    item scores.  Useful primarily for using things like OrdRec for item-scorer-based components.

### User-user CF

-   Updated user-user CF to be simpler & make better use of new DAOs (#issue(356)).

-   Significantly sped up user-user CF.

-   Added user similarity thresholding.  The default threshold is an absolute threshold of 0.0;
    configure `@UserSimilarityThreshold` to change this.

-   Add support for a minimum neighborhood size to user-user CF.

-   Remove hard-coded minimum total similarity value from user-user CF.  Minimum neighborhood sizes
    and user similarity thresholds cover this case.

### Item-item CF

-   Refactored item-item model build:

    - Build the context with a provider rather than injecting a factory.

    - Use the strategy pattern to abstract sparse vs. non-sparse iteration, allowing sparse
      iteration to be disabled by overriding the default provider.

    - Better logging of the item-item model build process.

-   **Configuration change**: qualified `ItemItemModelBuilder`'s dependency on a threshold.  If you
    previously changed this threshold, you need to qualify your threshold implementation (*not*
    value) with `@ItemSimilarityThreshold`.

-   Added `ItemwizeBuildContextProvider` that builds up the item-item build context without
    transposing the ratings matrix (#issue(481)).  If your rating normalization is per-item instead
    of per-user, this allows item-item builds to be more efficient.

### Matrix factorization

-   Refactored FunkSVD to use vectorz vectors and matrices, and have factored-out code useful for
    other matrix factorization recommenders.

## Evaluator

-   The evaluator now supports loading algorithms from config files in both train-test
    and graph dumping tasks (#issue(406)).

-   In single-threaded mode, run eval tasks on the same thread as the evaluator (#issue(426)).

-   The evaluator now detects when two or more algorithm configurations have the same shared
    components, and only builds those components once.  A cache directory can be used to cache these
    objects on disk; specify this with the `cache` directive in `trainTest`.  One consequence of
    this is that build times are now meaningless.  This behavior can be disabled, and build times
    restored to meaning, by writing `separateAlgorithms true` in your `trainTest` block.

-   The evaluator can now configure algorithms from algorithm files.

-   The train-test task can now periodically write status files so its progress can be monitored.

<<<<<<< HEAD
-   Crossfolding can now sample users instead of just partitioning them (e.g. creating 5 partitions,
    each with 10% of the users, instead of forcing (100/N)%) (#issue(512)).
=======
-   Fixed escaping of GraphViz output (#issue(528)).
>>>>>>> 5acbb60c

## Data Structures

-   LensKit now uses [vectorz](http://github.com/mikera/vectorz) for (non-sparse) vectors and
    matrices.  The `Vec` class and related classes are deprecated.

## Utilities

-   Remove `TaskGroupRunner` in favor of new `TaskGraphExecutor` class.
<|MERGE_RESOLUTION|>--- conflicted
+++ resolved
@@ -142,12 +142,10 @@
 
 -   The train-test task can now periodically write status files so its progress can be monitored.
 
-<<<<<<< HEAD
 -   Crossfolding can now sample users instead of just partitioning them (e.g. creating 5 partitions,
     each with 10% of the users, instead of forcing (100/N)%) (#issue(512)).
-=======
+
 -   Fixed escaping of GraphViz output (#issue(528)).
->>>>>>> 5acbb60c
 
 ## Data Structures
 
