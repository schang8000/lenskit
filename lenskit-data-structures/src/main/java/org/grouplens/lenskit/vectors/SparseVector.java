/*
 * LensKit, an open source recommender systems toolkit.
 * Copyright 2010-2013 Regents of the University of Minnesota and contributors
 * Work on LensKit has been funded by the National Science Foundation under
 * grants IIS 05-34939, 08-08692, 08-12148, and 10-17697.
 *
 * This program is free software; you can redistribute it and/or modify
 * it under the terms of the GNU Lesser General Public License as
 * published by the Free Software Foundation; either version 2.1 of the
 * License, or (at your option) any later version.
 *
 * This program is distributed in the hope that it will be useful, but WITHOUT
 * ANY WARRANTY; without even the implied warranty of MERCHANTABILITY or FITNESS
 * FOR A PARTICULAR PURPOSE. See the GNU General Public License for more
 * details.
 *
 * You should have received a copy of the GNU General Public License along with
 * this program; if not, write to the Free Software Foundation, Inc., 51
 * Franklin Street, Fifth Floor, Boston, MA 02110-1301, USA.
 */
package org.grouplens.lenskit.vectors;

import com.google.common.base.Function;
import com.google.common.base.Preconditions;
import com.google.common.collect.Iterators;
import com.google.common.primitives.Longs;
import it.unimi.dsi.fastutil.doubles.DoubleArrayList;
import it.unimi.dsi.fastutil.doubles.DoubleCollection;
import it.unimi.dsi.fastutil.doubles.DoubleIterator;
import it.unimi.dsi.fastutil.ints.IntIterator;
<<<<<<< HEAD
import it.unimi.dsi.fastutil.longs.*;
=======
import it.unimi.dsi.fastutil.longs.AbstractLongComparator;
import it.unimi.dsi.fastutil.longs.Long2DoubleMap;
import it.unimi.dsi.fastutil.longs.Long2ObjectMap;
import it.unimi.dsi.fastutil.longs.LongArrayList;
import it.unimi.dsi.fastutil.longs.LongArrays;
import it.unimi.dsi.fastutil.longs.LongComparator;
import it.unimi.dsi.fastutil.longs.LongSortedSet;
import it.unimi.dsi.fastutil.objects.ObjectArraySet;
import it.unimi.dsi.fastutil.objects.ReferenceArraySet;

import java.io.Serializable;
import java.util.*;

import javax.annotation.Nonnull;

>>>>>>> 2a0070f0
import org.apache.commons.lang3.StringUtils;
import org.apache.commons.lang3.tuple.Pair;
import org.grouplens.lenskit.collections.*;
import org.grouplens.lenskit.symbols.Symbol;
import org.grouplens.lenskit.symbols.TypedSymbol;

import javax.annotation.Nonnull;
import java.io.Serializable;
import java.util.*;

/**
 * Read-only interface to sparse vectors.
 *
 * <p>
 * This vector class works a lot like a map, but it also caches some
 * commonly-used statistics. The values are stored in parallel arrays sorted by
 * key. This allows fast lookup and sorted iteration. All iterators access the
 * items in key order.
 *
 * <p>
 * Vectors have a <i>key domain</i>, which is a set containing all valid keys in
 * the vector. This key domain is fixed at construction; mutable vectors cannot
 * set values for keys not in this domain. Thinking of the vector as a function
 * from longs to doubles, the key domain would actually be the codomain, and the
 * key set the algebraic domain, but that gets cumbersome to write in code. So
 * think of the key domain as the domain from which valid keys are drawn.
 *
 * <p>
 * This class provides a <em>read-only</em> interface to sparse vectors. It may
 * actually be a {@link MutableSparseVector}, so the data may be modified by
 * code elsewhere that has access to the mutable representation. For sparse
 * vectors that are guaranteed to be unchanging, see
 * {@link ImmutableSparseVector}.
 *
 * @author <a href="http://www.grouplens.org">GroupLens Research</a>
 * @compat Public
 */
public abstract class SparseVector implements Iterable<VectorEntry>, Serializable {
    private static final long serialVersionUID = 1L;

    final long[] keys;
    final BitSet usedKeys;
    double[] values;
    final int domainSize; // How much of the key space is actually used by this vector.

    /**
     * Construct a new vector from existing arrays.  It is assumed that the keys
     * are sorted and duplicate-free, and that the values array is the same length. The
     * key array is the key domain, and all keys are considered used.
     * No new keys can be added to this vector.  Clients should call
     * the wrap() method rather than directly calling this constructor.
     *
     * @param ks The array of keys backing this vector. They must be sorted.
     * @param vs The array of values backing this vector.
     */
    // hard to test because it's not used externally
    @SuppressWarnings("PMD.ArrayIsStoredDirectly")
    SparseVector(long[] ks, double[] vs) {
        this(ks, vs, ks.length);
    }

    /**
     * Construct a new vector from existing arrays. It is assumed that
     * the keys are sorted and duplicate-free, and that the keys and
     * values both have at least {@var length} items.  The key set
     * and key domain are both set to the keys array.  Clients should
     * call the wrap() method rather than directly calling this
     * constructor.
     *
     * @param ks     The array of keys backing the vector. It must be sorted.
     * @param vs     The array of values backing the vector.
     * @param length Number of items to actually use.
     */
    @SuppressWarnings("PMD.ArrayIsStoredDirectly")
    SparseVector(long[] ks, double[] vs, int length) {
        Preconditions.checkArgument(MoreArrays.isSorted(ks, 0, length),
                                    "The input array of keys must be in sorted order.");
        keys = ks;
        values = vs;
        domainSize = length;
        usedKeys = new BitSet(length);
        for (int i = 0; i < length; i++) {
            usedKeys.set(i);
        }
    }

    /**
     * Construct a new vector from existing arrays. It is assumed that
     * the keys are sorted and duplicate-free, and that the keys and
     * values both have at least {@var length} items.  The key set
     * and key domain are both set to the keys array.  Clients should
     * call the wrap() method rather than directly calling this
     * constructor.
     *
     * @param ks     The array of keys backing the vector. It must be sorted.
     * @param vs     The array of values backing the vector.
     * @param length Number of items to actually use.
     * @param used   The used entry set.
     */
    @SuppressWarnings("PMD.ArrayIsStoredDirectly")
    SparseVector(long[] ks, double[] vs, int length, BitSet used) {
        Preconditions.checkArgument(MoreArrays.isSorted(ks, 0, length),
                                    "The input array of keys must be in sorted order.");
        keys = ks;
        values = vs;
        domainSize = length;
        usedKeys = used;
    }

    /**
     * Construct a new vector from the contents of a map. The key domain is the
     * key set of the map.  Therefore, no new keys can be added to this vector.
     *
     * @param keyValueMap A map providing the values for the vector.
     */
    SparseVector(Long2DoubleMap keyValueMap) {
        keys = keyValueMap.keySet().toLongArray();
        domainSize = keys.length;
        Arrays.sort(keys);
        // untestable assertions, assuming Arrays works.
        assert keys.length == keyValueMap.size();
        assert MoreArrays.isSorted(keys, 0, domainSize);
        values = new double[keys.length];
        final int len = keys.length;
        for (int i = 0; i < len; i++) {
            values[i] = keyValueMap.get(keys[i]);
        }
        usedKeys = new BitSet(domainSize);
        usedKeys.set(0, domainSize);
    }

    /**
     * Construct a new empty vector with the specified key domain.
     *
     * @param domain The key domain.
     */
    SparseVector(Collection<Long> domain) {
        LongSortedArraySet set;
        // since LSAS is immutable, we'll use its array if we can!
        if (domain instanceof LongSortedArraySet) {
            set = (LongSortedArraySet) domain;
        } else {
            set = new LongSortedArraySet(domain);
        }
        keys = set.unsafeArray();
        domainSize = domain.size();
        values = new double[domainSize];
        usedKeys = new BitSet(domainSize);
    }

    /**
     * Find the index of a particular key.
     *
     * @param key The key to search for.
     * @return The index, or a negative value if the key is not in the key domain.
     */
    protected int findIndex(long key) {
        return Arrays.binarySearch(keys, 0, domainSize, key);
    }

    /**
     * Query wehther the vector is "full"; that is, all keys are set.  This can speed up certain
     * operations.
     * @return {@code true} if all keys are known to be set.
     */
    boolean isFullySet() {
        return false;
    }

    /**
     * Query whether the vector contains an entry for the key in question.
     *
     * @param key The key to search for.
     * @return {@code true} if the key exists.
     */
    public boolean containsKey(long key) {
        final int idx = findIndex(key);
        return idx >= 0 && usedKeys.get(idx);
    }

    /**
     * Get the value for {@var key}.
     *
     * @param key the key to look up
     * @return the key's value (or {@link Double#NaN} if no such value
     *         exists)
     * @see #get(long, double)
     */
    public double get(long key) {
        return get(key, Double.NaN);
    }

    /**
     * Get the value for {@var key}.
     *
     * @param key the key to look up
     * @param dft The value to return if the key is not in the vector
     * @return the value (or {@var dft} if the key is not set to a value)
     */
    public double get(long key, double dft) {
        final int idx = findIndex(key);
        if (idx >= 0 && usedKeys.get(idx)) {
            return values[idx];
        } else {
            return dft;
        }
    }

    /**
     * Get the value for the entry's key.
     *
     * @param entry A {@code VectorEntry} with the key to look up
     * @return the key's value (or {@link Double#NaN} if no such value exists)
     */
    public double get(VectorEntry entry) {
        final SparseVector evec = entry.getVector();
        final int eind = entry.getIndex();

        if (evec == null) {
            throw new IllegalArgumentException("entry is not associated with a vector");
        } else if (evec.keys != this.keys) {
            throw new IllegalArgumentException("entry does not have safe key domain");
        } else if (entry.getKey() != keys[eind]) {
            throw new IllegalArgumentException("entry does not have the correct key for its index");
        }
        if (usedKeys.get(eind)) {
            return values[eind];
        } else {
            return Double.NaN;
        }
    }

    //region Iterators
    /**
     * Fast iterator over all set entries (it can reuse entry objects).
     *
     * @return a fast iterator over all key/value pairs
     * @see #fastIterator(VectorEntry.State)
     * @see it.unimi.dsi.fastutil.longs.Long2DoubleMap.FastEntrySet#fastIterator()
     *      Long2DoubleMap.FastEntrySet.fastIterator()
     */
    public Iterator<VectorEntry> fastIterator() {
        return fastIterator(VectorEntry.State.SET);
    }

    /**
     * Fast iterator over entries (it can reuse entry objects).
     *
     * @param state The state of entries to iterate.
     * @return a fast iterator over all key/value pairs
     * @see it.unimi.dsi.fastutil.longs.Long2DoubleMap.FastEntrySet#fastIterator()
     *      Long2DoubleMap.FastEntrySet.fastIterator()
     * @since 0.11
     */
    public Iterator<VectorEntry> fastIterator(VectorEntry.State state) {
        IntIterator iter;
        switch (state) {
        case SET:
            iter = new BitSetIterator(usedKeys, 0, domainSize);
            break;
        case UNSET: {
            BitSet unused = (BitSet) usedKeys.clone();
            unused.flip(0, domainSize);
            iter = new BitSetIterator(unused, 0, domainSize);
            break;
        }
        case EITHER: {
            iter = new IntIntervalList(0, domainSize).iterator();
            break;
        }
        default: // should be impossible
            throw new IllegalArgumentException("invalid entry state");
        }
        return new FastIterImpl(iter);
    }

    /**
     * Return an iterable view of this vector using a fast iterator. This method
     * delegates to {@link #fast(VectorEntry.State)} with state {@link VectorEntry.State#SET}.
     *
     * @return This object wrapped in an iterable that returns a fast iterator.
     * @see #fastIterator()
     */
    public Iterable<VectorEntry> fast() {
        return fast(VectorEntry.State.SET);
    }

    /**
     * Return an iterable view of this vector using a fast iterator.
     *
     * @param state The entries the resulting iterable should return.
     * @return This object wrapped in an iterable that returns a fast iterator.
     * @see #fastIterator(VectorEntry.State)
     * @since 0.11
     */
    public Iterable<VectorEntry> fast(final VectorEntry.State state) {
        return new Iterable<VectorEntry>() {
            @Override
            public Iterator<VectorEntry> iterator() {
                return fastIterator(state);
            }
        };
    }

    // The default iterator for this SparseVector iterates over
    // entries that are "used".  It uses an IterImpl class that
    // generates a new VectorEntry for every element returned, so the
    // client can safely keep around the VectorEntrys without concern
    // they will mutate, at some cost in speed.
    @Override
    public Iterator<VectorEntry> iterator() {
        return new IterImpl();
    }


    private class IterImpl implements Iterator<VectorEntry> {
        private BitSetIterator iter = new BitSetIterator(usedKeys);

        @Override
        public boolean hasNext() {
            return iter.hasNext();
        }

        @Override
        @Nonnull
        public VectorEntry next() {
            int pos = iter.nextInt();
            return new VectorEntry(SparseVector.this, pos,
                                   keys[pos], values[pos], true);
        }

        @Override
        public void remove() {
            throw new UnsupportedOperationException();
        }
    }

    // Given an int iterator, iterates over the elements of the <key,
    // value> pairs indexed by the int iterator.  For efficiency, may
    // reuse the VectorEntry returned at one step for a later step, so
    // the client should not keep around old VectorEntrys.
    private class FastIterImpl implements Iterator<VectorEntry> {
        private VectorEntry entry = new VectorEntry(SparseVector.this, -1, 0, 0, false);
        private IntIterator iter;

        public FastIterImpl(IntIterator positions) {
            iter = positions;
        }

        @Override
        public boolean hasNext() {
            return iter.hasNext();
        }

        @Override
        @Nonnull
        public VectorEntry next() {
            int pos = iter.nextInt();
            boolean isSet = usedKeys.get(pos);
            double v = isSet ? values[pos] : Double.NaN;
            entry.set(pos, keys[pos], v, isSet);
            return entry;
        }

        @Override
        public void remove() {
            throw new UnsupportedOperationException();
        }
    }
    //endregion

    //region Pointers

    /**
     * Get a pointer over the set vector entries.
     *
     * @return A pointer to the first entry in this vector (or after the end, if the vector is
     *         empty).
     */
    public Pointer<VectorEntry> pointer() {
        return pointer(VectorEntry.State.SET);
    }

    /**
     * Get a pointer over the vector entries.
     *
     * @param state The entries to include.
     * @return A pointer to the first entry in this vector (or after the end, if the vector is
     *         empty).
     */
    public Pointer<VectorEntry> pointer(VectorEntry.State state) {
        return Pointers.transform(fastPointer(state), VectorEntry.copyFunction());
    }

    /**
     * Get a fast pointer over the set vector entries.
     *
     * @return A pointer to the first entry in this vector (or after the end, if the vector is
     *         empty).
     */
    public Pointer<VectorEntry> fastPointer() {
        return fastPointer(VectorEntry.State.SET);
    }

    /**
     * Get a fast pointer over the vector entries.  It may modify and return the same object rather
     * than creating new instances.  When returned, it is pointing at the first entry, if such
     * exists.
     *
     * @param state The entries to include.
     * @return A (potentially) fast pointer over the vector entries.
     */
    public Pointer<VectorEntry> fastPointer(VectorEntry.State state) {
        switch (state) {
        case SET:
            if (isFullySet()) {
                return new FastPointer();
            } else {
                return new FastMaskedPointer(false);
            }
        case UNSET:
            return new FastMaskedPointer(true);
        case EITHER:
            return new FastPointer();
        default:
            throw new AssertionError("invalid entry state");
        }
    }

    private class FastPointer implements Pointer<VectorEntry> {
        private int pos = 0;
        private final VectorEntry entry = new VectorEntry(SparseVector.this, -1, 0, 0, false);

        @Override
        public boolean advance() {
            if (pos < domainSize) {
                ++pos;
            }
            return pos < domainSize;
        }

        @Override
        public VectorEntry get() {
            if (isAtEnd()) {
                throw new NoSuchElementException("pointer out of bounds");
            }
            entry.set(pos, keys[pos], values[pos], usedKeys.get(pos));
            return entry;
        }

        @Override
        public boolean isAtEnd() {
            return pos >= domainSize;
        }
    }

    private class FastMaskedPointer implements Pointer<VectorEntry> {
        private final BitSetPointer bsp;
        private final boolean isSet;
        private final VectorEntry entry = new VectorEntry(SparseVector.this, -1, 0, 0, false);

        /**
         * Construct a fast pointer that respects the usedKeys mask.
         * @param invert Whether to invert the mask. If {@code true}, then the inverse of usedKeys
         *               is used (iterating over unset keys).
         */
        public FastMaskedPointer(boolean invert) {
            isSet = !invert;
            if (invert) {
                // this is an uncommon operation, so invert the key set
                BitSet inverse = new BitSet();
                inverse.or(usedKeys);
                inverse.flip(0, domainSize);
                bsp = new BitSetPointer(inverse, 0, domainSize);
            } else {
                bsp = new BitSetPointer(usedKeys, 0, domainSize);
            }
        }

        @Override
        public boolean advance() {
            return bsp.advance();
        }

        @Override
        public VectorEntry get() {
            int idx = bsp.getInt();
            assert idx >= 0 && idx < domainSize;
            entry.set(idx, keys[idx], values[idx], isSet);
            return entry;
        }

        @Override
        public boolean isAtEnd() {
            return bsp.isAtEnd();
        }
    }
    //endregion

    //region Domain, set, and value management
    /**
     * Get the key domain for this vector. All keys used are in this
     * set.  The keys will be in sorted order.
     *
     * @return The key domain for this vector.
     */
    public LongSortedSet keyDomain() {
        return LongSortedArraySet.wrap(keys, domainSize);
    }

    /**
     * Get the set of keys of this vector. It is a subset of the key
     * domain.  The keys will be in sorted order.
     *
     * @return The set of keys used in this vector.
     */
    public LongSortedSet keySet() {
        return LongSortedArraySet.wrap(keys, domainSize, usedKeys);
    }

    /**
     * Return the keys of this vector sorted by value.
     *
     * @return A list of keys in nondecreasing order of value.
     * @see #keysByValue(boolean)
     */
    public LongArrayList keysByValue() {
        return keysByValue(false);
    }

    /**
     * Get the collection of values of this vector.
     *
     * @return The collection of all values in this vector.
     */
    public DoubleCollection values() {
        DoubleArrayList lst = new DoubleArrayList(size());
        BitSetIterator iter = new BitSetIterator(usedKeys, 0, domainSize);
        while (iter.hasNext()) {
            int idx = iter.nextInt();
            lst.add(values[idx]);
        }
        return lst;
    }

    /**
     * Get the keys of this vector sorted by the value of the items
     * stored for each key.
     *
     * @param decreasing If {@var true}, sort in decreasing order.
     * @return The sorted list of keys of this vector.
     */
    public LongArrayList keysByValue(boolean decreasing) {
        long[] skeys = keySet().toLongArray();

        LongComparator cmp;
        // Set up the comparator. We use the key as a secondary comparison to get
        // a reproducible sort irrespective of sorting algorithm.
        if (decreasing) {
            cmp = new AbstractLongComparator() {
                @Override
                public int compare(long k1, long k2) {
                    int c = Double.compare(get(k2), get(k1));
                    if (c != 0) {
                        return c;
                    } else {
                        return Longs.compare(k1, k2);
                    }
                }
            };
        } else {
            cmp = new AbstractLongComparator() {
                @Override
                public int compare(long k1, long k2) {
                    int c = Double.compare(get(k1), get(k2));
                    if (c != 0) {
                        return c;
                    } else {
                        return Longs.compare(k1, k2);
                    }
                }
            };
        }

        LongArrays.quickSort(skeys, cmp);
        return LongArrayList.wrap(skeys);
    }

    /**
     * Get the size of this vector (the number of keys).
     *
     * @return The number of keys in the vector. This is at most the size of the
     *         key domain.
     */
    public int size() {
        return usedKeys.cardinality();
    }

    /**
     * Query whether this vector is empty.
     *
     * @return {@code true} if the vector is empty.
     */
    public boolean isEmpty() {
        return size() == 0;
    }
    //endregion

    //region Linear algebra
    /**
     * Compute and return the L2 norm (Euclidian length) of the vector.
     *
     * @return The L2 norm of the vector
     */
    public double norm() {
        double ssq = 0;
        DoubleIterator iter = values().iterator();
        while (iter.hasNext()) {
            double v = iter.nextDouble();
            ssq += v * v;
        }
        return Math.sqrt(ssq);
    }

    /**
     * Compute and return the L1 norm (sum) of the vector.
     *
     * @return the sum of the vector's values
     */
    public double sum() {
        double result = 0;
        DoubleIterator iter = values().iterator();
        while (iter.hasNext()) {
            result += iter.nextDouble();
        }
        return result;
    }

    /**
     * Compute and return the mean of the vector's values.
     *
     * @return the mean of the vector
     */
    public double mean() {
        final int sz = size();
        return sz > 0 ? sum() / sz : 0;
    }

    /**
     * Compute the dot product between two vectors.
     *
     * @param o The other vector.
     * @return The dot (inner) product between this vector and {@var o}.
     */
    public double dot(SparseVector o) {
        double dot = 0;
        Pointer<VectorEntry> p1 = fastPointer();
        Pointer<VectorEntry> p2 = o.fastPointer();

        while (!p1.isAtEnd() && !p2.isAtEnd()) {
            VectorEntry e1 = p1.get();
            VectorEntry e2 = p2.get();
            final long k1 = e1.getKey();
            final long k2 = e2.getKey();
            if (k1 < k2) {
                p1.advance();
            } else if (k2 < k1) {
                p2.advance();
            } else {
                dot += e1.getValue() * e2.getValue();
                p1.advance();
                p2.advance();
            }
        }
        return dot;
    }

    /**
     * Count the common keys between two vectors.
     *
     * @param o The other vector.
     * @return The number of keys appearing in both this and the other vector.
     */
    public int countCommonKeys(SparseVector o) {
        int count = 0;
        Pointer<VectorEntry> p1 = fastPointer();
        Pointer<VectorEntry> p2 = o.fastPointer();

        while (!p1.isAtEnd() && !p2.isAtEnd()) {
            VectorEntry e1 = p1.get();
            VectorEntry e2 = p2.get();
            final long k1 = e1.getKey();
            final long k2 = e2.getKey();
            if (k1 < k2) {
                p1.advance();
            } else if (k2 < k1) {
                p2.advance();
            } else {
                count += 1;
                p1.advance();
                p2.advance();
            }
        }
        return count;
    }
    //endregion

    //region Object support
    @Override
    public String toString() {
        Function<VectorEntry, String> label = new Function<VectorEntry, String>() {
            @Override
            public String apply(VectorEntry e) {
                return String.format("%d: %.3f", e.getKey(), e.getValue());
            }
        };
        return "{" + StringUtils.join(Iterators.transform(fastIterator(), label), ", ") + "}";
    }

    @Override
    public boolean equals(Object o) {
        if (this == o) {
            return true;
        } else if (o instanceof SparseVector) {
            SparseVector vo = (SparseVector) o;

            int sz = size();
            int osz = vo.size();
            if (sz != osz) {
                return false;
            } else {
                if (!this.keySet().equals(vo.keySet())) {
                    return false;        // same keys
                }
                for (Pair<VectorEntry, VectorEntry> pair : Vectors.fastUnion(this, vo)) { // same values
                    if (Double.doubleToLongBits(pair.getLeft().getValue()) != 
                            Double.doubleToLongBits(pair.getRight().getValue())) { return false; }
                }
                return true;
            }
        } else {
            return false;
        }
    }

    @Override
    public int hashCode() {
        return keySet().hashCode() ^ values().hashCode();
    }
    //endregion

    /**
     * Return an immutable snapshot of this sparse vector. The new vector's key
     * domain will be equal to the {@link #keySet()} of this vector.
     *
     * @return An immutable sparse vector whose contents are the same as this
     *         vector. If the vector is already immutable, the returned object
     *         may be identical.
     */
    public abstract ImmutableSparseVector immutable();

    /**
     * Return a mutable copy of this sparse vector. The key domain of the
     * mutable vector will be the same as this vector's key domain.
     *
     * @return A mutable sparse vector which can be modified without modifying
     *         this vector.
     */
    public abstract MutableSparseVector mutableCopy();

    /**
     * Return whether this sparse vector has a channel stored under a
     * particular symbol.  (Symbols are sort of like names, but more
     * efficient.)
     *
     * @param channelSymbol the symbol under which the channel was
     *                      stored in the vector.
     * @return whether this vector has such a channel right now.
     */
    public abstract boolean hasChannel(Symbol channelSymbol);
    
    /**
     * Return whether this sparse vector has a typed channel stored under a
     * particular typed symbol.  (Symbols are sort of like names, but more
     * efficient.)
     *
     * @param channelSymbol the typed symbol under which the channel was
     *                      stored in the vector.
     * @return whether this vector has such a channel right now.
     */
    public abstract boolean hasChannel(TypedSymbol<?> channelSymbol);

    /**
     * Fetch the channel stored under a particular symbol.
     *
     * @param channelSymbol the symbol under which the channel was/is
     *                      stored in the vector.
     * @return the channel, which is itself a sparse vector.
     * @throws IllegalArgumentException if there is no channel under
     *                                  that symbol
     */
    public abstract SparseVector channel(Symbol channelSymbol);
    
    /**
     * Fetch the channel stored under a particular typed symbol.
     *
     * @param channelSymbol the typed symbol under which the channel was/is
     *                      stored in the vector.
     * @return the channel, which is itself a map from the key domain to objects of
     *                      the channel's type
     * @throws IllegalArgumentException if there is no channel under
     *                                  that typed symbol
     */
    public abstract <K> Long2ObjectMap<K> channel(TypedSymbol<K> channelSymbol);

    /**
     * Retrieve all symbols that map to side channels for this vector.
     * @return A set of symbols, each of which identifies a side channel
     *         of the vector.
     */
    public abstract Set<Symbol> getChannels();
<<<<<<< HEAD
=======

    /**
     * Retrieve all typed symbols that map to  typed side channels for this vector.
     * @return A set of symbols, each of which identifies a side channel
     *         of the vector.
     */
    public abstract Set<TypedSymbol<?>> getTypedChannels();

    /**
     * Return a view of this vector as a {@code FastCollection} of
     * {@code ScoredId} objects.
     *
     * @return A fast collection containing this vector's keys and values as
     * {@code ScoredId} objects.
     */
    public FastCollection<ScoredId> scoredIds() {
        return new FastScoredIdCollectionImpl();
    }

    private class FastScoredIdCollectionImpl extends CopyingFastCollection<ScoredId> {

        private ScoredIdBuilder builder;

        public FastScoredIdCollectionImpl() {
            builder = new ScoredIdBuilder();
        }

        @SuppressWarnings({ "rawtypes", "unchecked" })
        @Override
        protected ScoredId copy(ScoredId elt) {
            builder.clearChannels();
            builder.setId(elt.getId());
            builder.setScore(elt.getScore());
            for (Symbol s : elt.getChannels()) {
                builder.addChannel(s, elt.channel(s));
            }
            for ( TypedSymbol s : elt.getTypedChannels()) {
                builder.addChannel(s, elt.channel(s));
            }

            return builder.build();
        }
        
        @Override
        public int size() {
            return SparseVector.this.size();
        }

        @Override
        public Iterator<ScoredId> fastIterator() {
            return new FastIdIterImpl();
        }
    }

    private class FastIdIterImpl implements Iterator<ScoredId> {

        private Iterator<VectorEntry> entIter;
        private ScoredIdImpl id;

        public FastIdIterImpl() {
            entIter = fastIterator();
            id = new ScoredIdImpl();
        }

        @Override
        public boolean hasNext() {
            return entIter.hasNext();
        }

        @Override
        public ScoredId next() {
            id.setEntry(entIter.next());
            return id;
        }

        @Override
        public void remove() {
            throw new UnsupportedOperationException();
        }
    }

    private class ScoredIdImpl extends AbstractScoredId {

        private VectorEntry ent;

        @Override
        public long getId() {
            return ent.getKey();
        }

        @Override
        public double getScore() {
            return ent.getValue();
        }

        @Override
        public Set<Symbol> getChannels() {
            ReferenceArraySet<Symbol> res = new ReferenceArraySet<Symbol>();
            for (Symbol s: SparseVector.this.getChannels()) {
                if (SparseVector.this.channel(s).containsKey(ent.getKey())) {
                    res.add(s);
                }
            }
            return res;
        }

        @SuppressWarnings({ "rawtypes", "unchecked" })
        @Override
        public Set<TypedSymbol<?>> getTypedChannels() {
            ReferenceArraySet<TypedSymbol<?>> res = new ReferenceArraySet<TypedSymbol<?>>();
            for (TypedSymbol s: SparseVector.this.getTypedChannels()) {
                if (SparseVector.this.channel(s).containsKey(ent.getKey())) {
                    res.add(s);
                }
            }
            return res;
        }

        @Override
        public double channel(Symbol s) {
            return SparseVector.this.channel(s).get(ent);
        }

        @Override
        public <K> K channel(TypedSymbol<K> s) {
            return SparseVector.this.channel(s).get(ent.getKey());
        }

        @Override
        public boolean hasChannel(Symbol s) {
            return SparseVector.this.hasChannel(s)
                    && SparseVector.this.channel(s).containsKey(ent.getKey());
        }

        public boolean hasChannel(TypedSymbol<?> s) {
            return SparseVector.this.hasChannel(s)
                    && SparseVector.this.channel(s).containsKey(ent.getKey());
        }

        public void setEntry(VectorEntry e) {
            ent = e;
        }
    }
>>>>>>> 2a0070f0
}<|MERGE_RESOLUTION|>--- conflicted
+++ resolved
@@ -28,25 +28,7 @@
 import it.unimi.dsi.fastutil.doubles.DoubleCollection;
 import it.unimi.dsi.fastutil.doubles.DoubleIterator;
 import it.unimi.dsi.fastutil.ints.IntIterator;
-<<<<<<< HEAD
 import it.unimi.dsi.fastutil.longs.*;
-=======
-import it.unimi.dsi.fastutil.longs.AbstractLongComparator;
-import it.unimi.dsi.fastutil.longs.Long2DoubleMap;
-import it.unimi.dsi.fastutil.longs.Long2ObjectMap;
-import it.unimi.dsi.fastutil.longs.LongArrayList;
-import it.unimi.dsi.fastutil.longs.LongArrays;
-import it.unimi.dsi.fastutil.longs.LongComparator;
-import it.unimi.dsi.fastutil.longs.LongSortedSet;
-import it.unimi.dsi.fastutil.objects.ObjectArraySet;
-import it.unimi.dsi.fastutil.objects.ReferenceArraySet;
-
-import java.io.Serializable;
-import java.util.*;
-
-import javax.annotation.Nonnull;
-
->>>>>>> 2a0070f0
 import org.apache.commons.lang3.StringUtils;
 import org.apache.commons.lang3.tuple.Pair;
 import org.grouplens.lenskit.collections.*;
@@ -868,150 +850,11 @@
      *         of the vector.
      */
     public abstract Set<Symbol> getChannels();
-<<<<<<< HEAD
-=======
-
-    /**
-     * Retrieve all typed symbols that map to  typed side channels for this vector.
+
+    /**
+     * Retrieve all symbols that map to typed side channels for this vector.
      * @return A set of symbols, each of which identifies a side channel
      *         of the vector.
      */
     public abstract Set<TypedSymbol<?>> getTypedChannels();
-
-    /**
-     * Return a view of this vector as a {@code FastCollection} of
-     * {@code ScoredId} objects.
-     *
-     * @return A fast collection containing this vector's keys and values as
-     * {@code ScoredId} objects.
-     */
-    public FastCollection<ScoredId> scoredIds() {
-        return new FastScoredIdCollectionImpl();
-    }
-
-    private class FastScoredIdCollectionImpl extends CopyingFastCollection<ScoredId> {
-
-        private ScoredIdBuilder builder;
-
-        public FastScoredIdCollectionImpl() {
-            builder = new ScoredIdBuilder();
-        }
-
-        @SuppressWarnings({ "rawtypes", "unchecked" })
-        @Override
-        protected ScoredId copy(ScoredId elt) {
-            builder.clearChannels();
-            builder.setId(elt.getId());
-            builder.setScore(elt.getScore());
-            for (Symbol s : elt.getChannels()) {
-                builder.addChannel(s, elt.channel(s));
-            }
-            for ( TypedSymbol s : elt.getTypedChannels()) {
-                builder.addChannel(s, elt.channel(s));
-            }
-
-            return builder.build();
-        }
-        
-        @Override
-        public int size() {
-            return SparseVector.this.size();
-        }
-
-        @Override
-        public Iterator<ScoredId> fastIterator() {
-            return new FastIdIterImpl();
-        }
-    }
-
-    private class FastIdIterImpl implements Iterator<ScoredId> {
-
-        private Iterator<VectorEntry> entIter;
-        private ScoredIdImpl id;
-
-        public FastIdIterImpl() {
-            entIter = fastIterator();
-            id = new ScoredIdImpl();
-        }
-
-        @Override
-        public boolean hasNext() {
-            return entIter.hasNext();
-        }
-
-        @Override
-        public ScoredId next() {
-            id.setEntry(entIter.next());
-            return id;
-        }
-
-        @Override
-        public void remove() {
-            throw new UnsupportedOperationException();
-        }
-    }
-
-    private class ScoredIdImpl extends AbstractScoredId {
-
-        private VectorEntry ent;
-
-        @Override
-        public long getId() {
-            return ent.getKey();
-        }
-
-        @Override
-        public double getScore() {
-            return ent.getValue();
-        }
-
-        @Override
-        public Set<Symbol> getChannels() {
-            ReferenceArraySet<Symbol> res = new ReferenceArraySet<Symbol>();
-            for (Symbol s: SparseVector.this.getChannels()) {
-                if (SparseVector.this.channel(s).containsKey(ent.getKey())) {
-                    res.add(s);
-                }
-            }
-            return res;
-        }
-
-        @SuppressWarnings({ "rawtypes", "unchecked" })
-        @Override
-        public Set<TypedSymbol<?>> getTypedChannels() {
-            ReferenceArraySet<TypedSymbol<?>> res = new ReferenceArraySet<TypedSymbol<?>>();
-            for (TypedSymbol s: SparseVector.this.getTypedChannels()) {
-                if (SparseVector.this.channel(s).containsKey(ent.getKey())) {
-                    res.add(s);
-                }
-            }
-            return res;
-        }
-
-        @Override
-        public double channel(Symbol s) {
-            return SparseVector.this.channel(s).get(ent);
-        }
-
-        @Override
-        public <K> K channel(TypedSymbol<K> s) {
-            return SparseVector.this.channel(s).get(ent.getKey());
-        }
-
-        @Override
-        public boolean hasChannel(Symbol s) {
-            return SparseVector.this.hasChannel(s)
-                    && SparseVector.this.channel(s).containsKey(ent.getKey());
-        }
-
-        public boolean hasChannel(TypedSymbol<?> s) {
-            return SparseVector.this.hasChannel(s)
-                    && SparseVector.this.channel(s).containsKey(ent.getKey());
-        }
-
-        public void setEntry(VectorEntry e) {
-            ent = e;
-        }
-    }
->>>>>>> 2a0070f0
 }