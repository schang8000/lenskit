/*
 * LensKit, an open source recommender systems toolkit. Copyright 2010-2013
 * Regents of the University of Minnesota and contributors Work on LensKit has
 * been funded by the National Science Foundation under grants IIS 05-34939,
 * 08-08692, 08-12148, and 10-17697. This program is free software; you can
 * redistribute it and/or modify it under the terms of the GNU Lesser General
 * Public License as published by the Free Software Foundation; either version
 * 2.1 of the License, or (at your option) any later version. This program is
 * distributed in the hope that it will be useful, but WITHOUT ANY WARRANTY;
 * without even the implied warranty of MERCHANTABILITY or FITNESS FOR A
 * PARTICULAR PURPOSE. See the GNU General Public License for more details. You
 * should have received a copy of the GNU General Public License along with this
 * program; if not, write to the Free Software Foundation, Inc., 51 Franklin
 * Street, Fifth Floor, Boston, MA 02110-1301, USA.
 */
package org.grouplens.lenskit.vectors;

import static org.grouplens.common.test.MoreMatchers.notANumber;
import static org.hamcrest.CoreMatchers.equalTo;
import static org.hamcrest.CoreMatchers.not;
import static org.hamcrest.CoreMatchers.sameInstance;
import static org.junit.Assert.assertArrayEquals;
import static org.junit.Assert.assertEquals;
import static org.junit.Assert.assertFalse;
import static org.junit.Assert.assertThat;
import static org.junit.Assert.assertTrue;
import static org.junit.Assert.fail;
import it.unimi.dsi.fastutil.doubles.DoubleArrayList;
import it.unimi.dsi.fastutil.longs.Long2DoubleArrayMap;
import it.unimi.dsi.fastutil.longs.Long2DoubleMap;
import it.unimi.dsi.fastutil.longs.Long2DoubleMaps;
import it.unimi.dsi.fastutil.longs.LongArrayList;

import java.util.BitSet;
import java.util.Set;

<<<<<<< HEAD
import org.grouplens.lenskit.collections.LongSortedArraySet;
import org.junit.Test;

import com.google.common.collect.Iterators;
import com.google.common.collect.Sets;
=======
import static org.grouplens.lenskit.util.test.ExtraMatchers.notANumber;
import static org.hamcrest.CoreMatchers.*;
import static org.junit.Assert.*;
>>>>>>> 3b6ea298

/**
 * @author <a href="http://www.grouplens.org">GroupLens Research</a>
 */
public class TestMutableSparseVector extends SparseVectorTestCommon {
    @Override
    protected MutableSparseVector emptyVector() {
        return new MutableSparseVector(Long2DoubleMaps.EMPTY_MAP);
    }

    @Override
    protected MutableSparseVector simpleVector() {
        long[] keys = { 3, 7, 8 };
        double[] values = { 1.5, 3.5, 2 };
        return MutableSparseVector.wrap(keys, values);
    }

    @Override
    protected MutableSparseVector simpleVector2() {
        long[] keys = { 3, 5, 8 };
        double[] values = { 2, 2.3, 1.7 };
        return MutableSparseVector.wrap(keys, values);
    }

    @Override
    protected MutableSparseVector singleton() {
        return MutableSparseVector.wrap(new long[] { 5 },
                                        new double[] { Math.PI });
    }

    // Ensure that the way we're constructing the vectors leaves their
    // parts independent.
    @Test
    public void testIndependentMakers() {
        MutableSparseVector v1 = simpleVector();
        MutableSparseVector v2 = simpleVector();
        assertThat(v1.set(3, 77), closeTo(1.5));
        assertThat(v1.get(3), closeTo(77));
        assertThat(v2.get(3), closeTo(1.5));
    }

    // Ensure that the constructors work too.
    @Test
    public void testConstructor() {
        long[] keys = { 3, 5, 8 };
        double[] values = { 2, 2.3, 1.7 };
 
        MutableSparseVector v1 = new MutableSparseVector(keys, values);
        assertThat(v1.set(3, 77), closeTo(2));
        assertThat(v1.get(3), closeTo(77));
    }

    // Ensure that the constructors work too.
    @Test
    public void testNotSortedConstructor() {
        long[] keys = { 3, 8, 5 };
        double[] values = { 2, 2.3, 1.7 };
 
        @SuppressWarnings("unused")
        MutableSparseVector v1;
        try {
            v1 = new MutableSparseVector(keys, values);
            fail("Should throw an exception since the keys are not sorted");
        } catch(IllegalArgumentException iae) { /* good */ }
    }
    
    // Ensure that the constructors work too.
    @Test
    public void testNotSortedUsedConstructor() {
        long[] keys = { 3, 8, 5 };
        double[] values = { 2, 2.3, 1.7 };
        BitSet used = new BitSet();
        used.set(3);
        used.set(8);
        used.set(5);
        
        @SuppressWarnings("unused")
        MutableSparseVector v1;
        try {
            v1 = new MutableSparseVector(keys, values, keys.length, used);
            fail("Should throw an exception since the keys are not sorted");
        } catch(IllegalArgumentException iae) { /* good */ }
    }
    
    // Ensure that the constructors work too.
    @Test
    public void testUsedConstructor() {
        long[] keys = { 3, 5, 8 };
        double[] values = { 2, 2.3, 1.7 };
        BitSet used = new BitSet();
        used.set(0);
        used.set(2);

        MutableSparseVector v1;
        v1 = new MutableSparseVector(keys, values, keys.length, used);
        assertThat(v1.get(3), closeTo(2));
        assertThat(v1.get(8), closeTo(1.7));
        assertThat(v1.get(5), notANumber());
    }

    // Ensure that the constructors work too.
    @Test
    public void testMapConstructor() {
        Long2DoubleMap map = new Long2DoubleArrayMap();
        long[] keys = { 3, 7, 8 };
        double[] values = { 1.5, 3.5, 2 };
        for (int i = 0; i < keys.length; i++) {
            map.put(keys[i], values[i]);
        }
        
        MutableSparseVector msv = new MutableSparseVector(map);

        assertThat(msv.get(3), closeTo(1.5));
        assertThat(msv.get(7), closeTo(3.5));
        assertThat(msv.get(8), closeTo(2));
    }




    @Test
    public void testCopy() {
        assertTrue(emptyVector().copy().isEmpty());
        MutableSparseVector v1 = singleton();
        MutableSparseVector v2 = v1.copy();
        assertThat(v1, not(sameInstance(v2)));
        assertThat(v1.keySet(), equalTo(v2.keySet()));
        assertThat(v1.values(), equalTo(v2.values()));
        assertThat(v1, equalTo(v2));
        v2.subtract(simpleVector2());
        assertThat(v2.sum(), closeTo(Math.PI - 2.3));
        assertThat(v1.sum(), closeTo(Math.PI));
    }

    @Test
    public void testImmutable() {
        MutableSparseVector v = simpleVector();
        ImmutableSparseVector iv = v.immutable();
        v.set(7, 42.0);  // the original is still mutable
        assertThat(v.get(7), closeTo(42.0));
        assertThat(iv.get(7), closeTo(3.5));
    }

    @Test
    public void testFreeze() {
        MutableSparseVector v = simpleVector();
        ImmutableSparseVector iv = v.freeze();
        assertThat(iv, equalTo((SparseVector) simpleVector()));
        
        MutableSparseVector v2 = simpleVector();
        ImmutableSparseVector iv2 = v2.freeze();
        assertThat(iv2, equalTo((SparseVector) simpleVector()));
        try {
            v2.set(3, 12);
            fail("should throw IllegalStateException because the mutable vector is frozen");
        } catch(IllegalStateException iae) { /* skip */ }
    }

    @Test
    public void testSubtract() {
        MutableSparseVector v = emptyVector();
        v.subtract(singleton());
        assertTrue(v.isEmpty());

        v = simpleVector2();
        v.subtract(singleton());
        assertThat(v.get(3), closeTo(2));
        assertThat(v.get(5), closeTo(2.3 - Math.PI));
        assertThat(v.get(8), closeTo(1.7));

        v = singleton();
        assertThat(v.sum(), closeTo(Math.PI));
        v.subtract(simpleVector2());
        assertThat(v.get(5), closeTo(Math.PI - 2.3));
        assertThat(v.sum(), closeTo(Math.PI - 2.3));

        v = simpleVector();
        v.subtract(simpleVector2());
        assertThat(v.get(3), closeTo(-0.5));
        assertThat(v.get(7), closeTo(3.5));
        assertThat(v.get(8), closeTo(0.3));

        v = simpleVector();
        v.subtract(singleton());
        assertEquals(v, simpleVector());
        
        v = simpleVector();
        MutableSparseVector v2 = simpleVector();
        v2.unset(7);  v2.unset(8);
        v.unset(3);
        v.subtract(v2);
        assertThat(v.get(7), closeTo(3.5));
        assertThat(v.get(8), closeTo(2));
        
        v = simpleVector();
        v2 = simpleVector();
        v2.unset(7);  
        v.unset(3);
        v.subtract(v2);
        assertThat(v.get(3), notANumber());
        assertThat(v.get(7), closeTo(3.5));
        assertThat(v.get(8), closeTo(0));
    }

    @Test
    public void testAddVector() {
        MutableSparseVector v = emptyVector();
        v.add(singleton());
        assertTrue(v.isEmpty());

        v = simpleVector2();
        v.add(singleton());
        assertThat(v.get(3), closeTo(2));
        assertThat(v.get(5), closeTo(2.3 + Math.PI));
        assertThat(v.get(8), closeTo(1.7));

        v = singleton();
        assertThat(v.sum(), closeTo(Math.PI));
        v.add(simpleVector2());
        assertThat(v.get(5), closeTo(Math.PI + 2.3));
        assertThat(v.sum(), closeTo(Math.PI + 2.3));

        v = simpleVector();
        v.add(simpleVector2());
        assertThat(v.get(3), closeTo(3.5));
        assertThat(v.get(7), closeTo(3.5));
        assertThat(v.get(8), closeTo(3.7));

        v = simpleVector();
        v.add(singleton());
        assertThat(v, equalTo(simpleVector()));
        
        v = simpleVector();
        MutableSparseVector v2 = simpleVector();
        v2.unset(7);  
        v.unset(3);
        v.add(v2);
        assertThat(v.get(3), notANumber());
        assertThat(v.get(7), closeTo(3.5));
        assertThat(v.get(8), closeTo(4));
    }
    
    @Test
    public void testAddValue() {
        MutableSparseVector msv = simpleVector();
       
        // The following test is for the 2.0 behavior, and should be uncommented at 2.0 time.
//        try {
//            msv.add(12, 12);
//            fail("should throw IllegalStateException because the key is not in the keyset");
//        } catch(IllegalStateException iae) { /* skip */ }
        assertThat(msv.add(12, 12), notANumber());  // pre 2.0 behavior
        
        msv.add(3, 1);
        assertThat(msv.get(3), closeTo(2.5));
        
        msv.unset(3);
        
        // The following test is for the 2.0 behavior, and should be uncommented at 2.0 time.
//        try {
//            msv.add(3, 12);
//            fail("should throw IllegalStateException because the key is not set to a value");
//        } catch(IllegalStateException iae) { /* skip */ }
        assertThat(msv.add(3, 12), notANumber());  // pre 2.0 behavior

     }

    @Test
    public void testSetConstructor() {
        long[] keys = { 2, 5 };
        MutableSparseVector v =
            new MutableSparseVector(new LongSortedArraySet(keys));
        assertThat(v.size(), equalTo(0));
        assertThat(v.keyDomain().toLongArray(),
                   equalTo(new long[] { 2, 5 }));
        assertFalse(v.containsKey(2));
        assertTrue(v.keyDomain().contains(2));
        assertThat(v.get(2), notANumber());
    }

    @Test
    public void testClear() {
        long[] keys = { 2, 5 };
        MutableSparseVector v =
            new MutableSparseVector(new LongSortedArraySet(keys));
        assertThat(v.set(2, Math.PI), notANumber());
        assertThat(v.size(), equalTo(1));
        assertThat(v.get(2), closeTo(Math.PI));
        assertThat(v.containsKey(2), equalTo(true));
        assertThat(v.containsKey(5), equalTo(false));
        assertThat(v.keySet(),
                   equalTo((Set<Long>) Sets.newHashSet(2l)));

        v.clear(2);
        assertThat(v.isEmpty(), equalTo(true));
        assertThat(v.size(), equalTo(0));
        assertThat(v.get(2), notANumber());
        assertThat(v.set(2, Math.E), notANumber());
    }

    @Test
    public void testSet() {
        try {
            emptyVector().set(5, 5);
            fail("Should throw an IllegalArgumentException because the key is not in the key domain.");
        } catch (IllegalArgumentException iae) { /* skip */
        }
        MutableSparseVector v = simpleVector();
        assertThat(v.set(7, 2), closeTo(3.5));
        assertThat(v.get(7), closeTo(2));
    }

    @Test
    public void testSetVector() {
        MutableSparseVector v = emptyVector();
        v.set(singleton());
        assertTrue(v.isEmpty());

        v = simpleVector2();
        v.set(singleton());
        assertThat(v.get(3), closeTo(2));
        assertThat(v.get(5), closeTo(Math.PI));
        assertThat(v.get(8), closeTo(1.7));

        v = singleton();
        assertThat(v.sum(), closeTo(Math.PI));
        v.set(simpleVector2());
        assertThat(v.get(5), closeTo(2.3));
        assertThat(v.sum(), closeTo(2.3));

        v = simpleVector();
        v.set(simpleVector2());
        assertThat(v.get(3), closeTo(2));
        assertThat(v.get(5), notANumber());
        assertThat(v.get(7), closeTo(3.5));
        assertThat(v.get(8), closeTo(1.7));

        v = simpleVector();
        v.set(singleton());
        assertThat(v, equalTo(simpleVector()));
        
        v = simpleVector();
        MutableSparseVector v2 = simpleVector();
        v2.unset(7);  
        v.unset(3);
        v.set(v2);
        assertThat(v.get(3), closeTo(1.5));
        assertThat(v.get(7), closeTo(3.5));
        assertThat(v.get(8), closeTo(2));
     }
    
    @Test
    public void testScale() {
        MutableSparseVector v = emptyVector();
        v.scale(1);
        assertTrue(v.isEmpty());

        v = simpleVector2();
        v.scale(1);
        assertThat(v.get(3), closeTo(2));
        assertThat(v.get(5), closeTo(2.3));
        assertThat(v.get(8), closeTo(1.7));

        v = simpleVector2();
        v.scale(2);
        assertThat(v.get(3), closeTo(4));
        assertThat(v.get(5), closeTo(4.6));
        assertThat(v.get(8), closeTo(3.4));

        v = singleton();
        assertThat(v.sum(), closeTo(Math.PI));
        v.scale(3);
        assertThat(v.sum(), closeTo(Math.PI * 3));

        v = simpleVector();
        v.scale(0.5);
        assertThat(v.get(3), closeTo(1.5 / 2));
        assertThat(v.get(7), closeTo(3.5 / 2));
        assertThat(v.get(8), closeTo(2 / 2));
    }

    
    @Test
    public void testAddToItem() {
        assertThat(emptyVector().add(5, 5), notANumber());
        MutableSparseVector v = simpleVector();
        assertThat(v.add(7, 2), closeTo(5.5));
        assertThat(v.get(7), closeTo(5.5));
        assertThat(v.get(3), closeTo(1.5));
        
    }

    @Test
    public void testWrap() {
        long[] keys = { 3, 7, 9 };
        double[] values = { Math.PI, Math.E, 0.42 };
        MutableSparseVector msv = MutableSparseVector.wrap(LongArrayList.wrap(keys), DoubleArrayList.wrap(values));
        assertThat(msv.get(3), closeTo(Math.PI));
        assertThat(msv.get(7), closeTo(Math.E));
        assertThat(msv.get(9), closeTo(0.42));
    }
    
    @Test
    public void testWrapUnsorted() {
        long[] keys = { 7, 3, 9 };
        double[] values = { Math.E, Math.PI, 0.42 };
        MutableSparseVector msv = MutableSparseVector.wrapUnsorted(keys, values);
        assertThat(msv.get(3), closeTo(Math.PI));
        assertThat(msv.get(7), closeTo(Math.E));
        assertThat(msv.get(9), closeTo(0.42));
    }

    @Test
    public void testWrapTooLong() {
        long[] keys = { 3, 7, 9, 11 };
        double[] values = { Math.PI, Math.E, 0.42 };
        try {
            @SuppressWarnings("unused")
            MutableSparseVector v = MutableSparseVector.wrap(keys, values, 4);
            fail("Should throw an exception since the values array is not long enough.");
        } catch(IllegalArgumentException iae) { /* okay */ }
        
        long[] keys2 = { 3, 7, 9 };
        double[] values2 = { Math.PI, Math.E, 0.42, 7.6 };
        try {
            @SuppressWarnings("unused")
            MutableSparseVector v = MutableSparseVector.wrap(keys2, values2, 4);
            fail("Should throw an exception since the keys array is not long enough.");
        } catch(IllegalArgumentException iae) { /* okay */ }
    }
    
    @Test
    public void testWrapNotSorted() {
        long[] keys = { 3, 9, 7 };
        double[] values = { Math.PI, Math.E, 0.42 };
        try {
            @SuppressWarnings("unused")
            MutableSparseVector v = MutableSparseVector.wrap(keys, values);
            fail("Should throw an exception since the keys array is not sorted.");
        } catch(IllegalArgumentException iae) { /* okay */ }
    }
    
    @Test
    public void testOverSize() {
        long[] keys = { 3, 7, 9 };
        double[] values = { Math.PI, Math.E, 0.42 };
        MutableSparseVector v = MutableSparseVector.wrap(keys, values, 2);
        assertThat(v.size(), equalTo(2));
        assertThat(v.containsKey(9), equalTo(false));
        assertThat(v.get(9), notANumber());
        assertThat(v.get(3), closeTo(Math.PI));
        v.clear(3);
        assertThat(v.size(), equalTo(1));
        assertArrayEquals(new Long[] { 7L }, v.keySet().toArray(new Long[0]));
        assertThat(v.get(7), closeTo(Math.E));
        try {
            v.set(9, 1.0);
            fail("Should throw an IllegalArgumentException because the key is not in the key domain.");
        } catch (IllegalArgumentException iae) { /* skip */
        }
        assertThat(v.get(9), notANumber());
        assertThat(v.containsKey(9), equalTo(false));
    }

    @Test
    public void testFreezeClear() {
        long[] keys = { 3, 7, 9 };
        double[] values = { Math.PI, Math.E, 0.42 };
        MutableSparseVector v = MutableSparseVector.wrap(keys, values);
        v.clear(7);
        assertThat(v.size(), equalTo(2));
        ImmutableSparseVector f = v.freeze();
        assertThat(f.size(), equalTo(2));
        assertThat(f.keySet().toLongArray(), equalTo(new long[] { 3, 9 }));
        assertThat(f.get(3), closeTo(Math.PI));
        assertThat(f.get(9), closeTo(0.42));
        assertThat(f.containsKey(7), equalTo(false));
        assertThat(f.get(7), notANumber());
    }

    @Test
    public void testWithDefaultCleared() {
        MutableSparseVector v = simpleVector();
        v.clear(8);
        assertThat(v.get(8, -1), closeTo(-1));
        assertThat(v.get(8, 42), closeTo(42));
        assertThat(v.get(8, -7), closeTo(-7));
        assertThat(v.get(8, Math.E), closeTo(Math.E));
    }

    @Test
    public void testWithDomain() {
        MutableSparseVector simple = simpleVector();

        // Check that iteration on simple goes through the right
        // number of items.
        assertThat(Iterators.size(simple.iterator()), equalTo(3));

        simple.clear(8);
        assertThat(Iterators.size(simple.iterator()), equalTo(2));
        assertThat(Iterators.size(simple.fast(VectorEntry.State.EITHER)
            .iterator()), equalTo(3));
        assertThat(Iterators.size(simple.fast(VectorEntry.State.UNSET)
            .iterator()), equalTo(1));

        MutableSparseVector msvShrunk = simple.shrinkDomain();
        assertThat(Iterators.size(msvShrunk.fast(VectorEntry.State.UNSET)
            .iterator()), equalTo(0));
        assertThat(Iterators.size(msvShrunk.fast(VectorEntry.State.EITHER)
            .iterator()), equalTo(2));
        assertThat(Iterators.size(msvShrunk.fast(VectorEntry.State.SET)
            .iterator()), equalTo(2));
    }

    @Test
    public void testOtherConstructors() {
        long[] keys = { 3, 5, 8 };
        MutableSparseVector msv =
            new MutableSparseVector(new LongSortedArraySet(keys), 7);
        assertThat(msv.get(3), closeTo(7));
        assertThat(msv.get(5), closeTo(7));
        assertThat(msv.get(8), closeTo(7));
        try {
            msv.set(9, 1.0);
            fail("Should throw an IllegalArgumentException because the key is not in the key domain.");
        } catch (IllegalArgumentException iae) { /* skip */
        }

        MutableSparseVector empty = new MutableSparseVector();
        try {
            empty.set(9, 1.0);
            fail("Should throw an IllegalArgumentException because the vector has no keys.");
        } catch (IllegalArgumentException iae) { /* skip */
        }
    }

    // @Test
    // public void testCheckMutable() {
    // long[] keys = {3, 5, 8};
    // MutableSparseVector msv = new MutableSparseVector(new
    // LongSortedArraySet(keys), 7);
    // msv.
    // MutableSparseVector msvFrozen = msv.immutable();
    // try {
    // isv.set(3, 1.0);
    // fail("Should throw an IllegalArgumentException because the sparse vector is not mutable.");
    // } catch (IllegalArgumentException iae) { /* skip */ }
    // }

    @Test
    public void testVectorEntryMethods() {
        MutableSparseVector simple = simpleVector();
        VectorEntry ve = new VectorEntry(simple, 0, 3, 33, true);
        simple.set(ve, 7);
        assertThat(simple.get(3), closeTo(7));
        assertThat(ve.getValue(), closeTo(7));
        MutableSparseVector copy = simple.copy();
        copy.set(ve, 5);
        assertThat(simple.get(3), closeTo(7));
        assertThat(copy.get(3), closeTo(5));
        assertThat(ve.getValue(), closeTo(7));  // unchanged, since we were operating on a copy
 
        VectorEntry veBogus = new VectorEntry(null, -1, 3, 33, true);
        try {
            simple.set(veBogus, 7);
            fail("Should throw an IllegalArgumentException because the vector entry has a bogus index");
        } catch (IllegalArgumentException iae) { /* skip */
        }

        VectorEntry veNull = new VectorEntry(null, 0, 3, 33, true);
        try {
            simple.set(veNull, 7);
            fail("Should throw an IllegalArgumentException because the vector entry is not attached to this sparse vector");
        } catch (IllegalArgumentException iae) { /* skip */
        }
        
        VectorEntry veBogusKey = new VectorEntry(simple, 0, 22, 33, true);
        try {
            simple.set(veBogusKey, 7);
            fail("Should throw an IllegalArgumentException because the vector entry has a bogus key");
        } catch (IllegalArgumentException iae) { /* skip */
        }

        VectorEntry veBogusKeyDomain = new VectorEntry(simpleVector2(), 0, 3, 1.5, true);
        try {
            simple.set(veBogusKeyDomain, 7);
            fail("Should throw an IllegalArgumentException because the vector entry has a different key domain from the vector");
        } catch (IllegalArgumentException iae) { /* skip */
        }
    }

    @Test
    public void testUnsetVectorEntry() {
        MutableSparseVector simple = simpleVector();
        assertThat(simple.get(3, -1), closeTo(1.5));
        
        VectorEntry veBogus = new VectorEntry(null, -1, 3, 33, true);
        try {
            simple.unset(veBogus);
            fail("Should throw an IllegalArgumentException because the vector entry does not refer to the correct vector");
        } catch (IllegalArgumentException iae) { /* skip */
        }
        
        VectorEntry veBogusKeyDomain = new VectorEntry(simpleVector2(), 0, 3, 1.5, true);
        try {
            simple.unset(veBogusKeyDomain);
            fail("Should throw an IllegalArgumentException because the vector entry has a different key domain from the vector");
        } catch (IllegalArgumentException iae) { /* skip */
        }

        VectorEntry veBogusKey = new VectorEntry(simple, 0, 22, 33, true);
        try {
            simple.set(veBogusKey, 7);
            fail("Should throw an IllegalArgumentException because the vector entry has a bogus key");
        } catch (IllegalArgumentException iae) { /* skip */
        }
        
        VectorEntry veGood= new VectorEntry(simple, 0, 3, 1.5, true);
        simple.unset(veGood);
        assertThat(simple.get(3, -1), closeTo(-1));
    }

    @Test
    public void testUnset() {        
        MutableSparseVector simple = simpleVector();
        
        try {
            simple.unset(12);
            fail("Attempt to unset a missing key should result in IllegalArgumentException");
        } catch(IllegalArgumentException iae) { /* all good */ }
        

        simple.unset(3);
        assertThat(simple.get(3, -1), closeTo(-1));
        
        simple.fill(12);
        VectorEntry ve = new VectorEntry(simple, 2, 8, 12, true);
        simple.unset(ve);
        assertThat(simple.get(8, -1), closeTo(-1));

        simple.clear();
        for (VectorEntry ve2 : simple) {
            assertThat(simple.get(ve2), notANumber());
        }
    }
    
    @Test
    public void testFill() {
        MutableSparseVector simple = simpleVector();
        assertThat(simple.get(3), closeTo(1.5));

        simple.fill(12);
        assertThat(Iterators.size(simple.iterator()), equalTo(3));
        for (VectorEntry ve: simple) {
            assertThat(ve.getValue(), closeTo(12));
        }
        simple.unset(3);
        assertThat(Iterators.size(simple.iterator()), equalTo(2));

        simple.fill(33);
        for (VectorEntry ve: simple) {
            assertThat(ve.getValue(), closeTo(33));
        }
    }
    
    // We already have tests that keysByValue works as long as the values are unique.
    // Here we extend those tests to make sure non-unique values sort as expected. (By key, that is.)
    @Test
    public void testSortedKeys() {
        long[] keys = { 3, 5, 8 };
        double[] values = { 1.7, 2.3, 1.7 };
        MutableSparseVector msv = MutableSparseVector.wrap(keys, values);

        assertArrayEquals(new long[]{3, 8, 5}, msv.keysByValue().toLongArray());
        assertArrayEquals(new long[]{5, 3, 8}, msv.keysByValue(true).toLongArray());
    }
    
    @Test
    public void testCachedValues() {
        /**
         * Test method for
         * {@link org.grouplens.lenskit.vectors.MutableSparseVector#norm()}.
         */
        // MSVs no longer cache their values, but we're keeping these tests
        // since they helped discover the danger!
        MutableSparseVector simple = simpleVector();
        simple.set(3, 3);
        assertThat(simple.norm(), closeTo(5.0249378105));

        /**
         * Test method for
         * {@link org.grouplens.lenskit.vectors.MutableSparseVector#sum()}.
         */
        simple = simpleVector();
        simple.set(3, 3);
        assertThat(simple.sum(), closeTo(8.5));
        
        simple.unset(3);
        assertThat(simple.sum(), closeTo(5.5));
        
        simple.fill(7);
        assertThat(simple.sum(), closeTo(21));

        /**
         * Test method for
         * {@link org.grouplens.lenskit.vectors.MutableSparseVector#mean()}.
         */
        simple = simpleVector();
        assertThat(simpleVector().mean(), closeTo(7.0 / 3));

    }

    @Test
    public void testPartialEquals() {
        // We add this test here where it is easier to change a part of a sparse vector,
        // rather than in SparseVector common.
        MutableSparseVector msv = simpleVector();
        MutableSparseVector msv2 = simpleVector();
        msv2.set(7, 77);
        assertFalse(msv.equals(msv2));
        assertFalse(msv2.equals(msv));
    }
}<|MERGE_RESOLUTION|>--- conflicted
+++ resolved
@@ -1,21 +1,25 @@
 /*
- * LensKit, an open source recommender systems toolkit. Copyright 2010-2013
- * Regents of the University of Minnesota and contributors Work on LensKit has
- * been funded by the National Science Foundation under grants IIS 05-34939,
- * 08-08692, 08-12148, and 10-17697. This program is free software; you can
- * redistribute it and/or modify it under the terms of the GNU Lesser General
- * Public License as published by the Free Software Foundation; either version
- * 2.1 of the License, or (at your option) any later version. This program is
- * distributed in the hope that it will be useful, but WITHOUT ANY WARRANTY;
- * without even the implied warranty of MERCHANTABILITY or FITNESS FOR A
- * PARTICULAR PURPOSE. See the GNU General Public License for more details. You
- * should have received a copy of the GNU General Public License along with this
- * program; if not, write to the Free Software Foundation, Inc., 51 Franklin
- * Street, Fifth Floor, Boston, MA 02110-1301, USA.
+ * LensKit, an open source recommender systems toolkit.
+ * Copyright 2010-2013 Regents of the University of Minnesota and contributors
+ * Work on LensKit has been funded by the National Science Foundation under
+ * grants IIS 05-34939, 08-08692, 08-12148, and 10-17697.
+ *
+ * This program is free software; you can redistribute it and/or modify
+ * it under the terms of the GNU Lesser General Public License as
+ * published by the Free Software Foundation; either version 2.1 of the
+ * License, or (at your option) any later version.
+ *
+ * This program is distributed in the hope that it will be useful, but WITHOUT
+ * ANY WARRANTY; without even the implied warranty of MERCHANTABILITY or FITNESS
+ * FOR A PARTICULAR PURPOSE. See the GNU General Public License for more
+ * details.
+ *
+ * You should have received a copy of the GNU General Public License along with
+ * this program; if not, write to the Free Software Foundation, Inc., 51
+ * Franklin Street, Fifth Floor, Boston, MA 02110-1301, USA.
  */
 package org.grouplens.lenskit.vectors;
 
-import static org.grouplens.common.test.MoreMatchers.notANumber;
 import static org.hamcrest.CoreMatchers.equalTo;
 import static org.hamcrest.CoreMatchers.not;
 import static org.hamcrest.CoreMatchers.sameInstance;
@@ -34,17 +38,13 @@
 import java.util.BitSet;
 import java.util.Set;
 
-<<<<<<< HEAD
+import static org.grouplens.lenskit.util.test.ExtraMatchers.notANumber;
 import org.grouplens.lenskit.collections.LongSortedArraySet;
+
 import org.junit.Test;
 
 import com.google.common.collect.Iterators;
 import com.google.common.collect.Sets;
-=======
-import static org.grouplens.lenskit.util.test.ExtraMatchers.notANumber;
-import static org.hamcrest.CoreMatchers.*;
-import static org.junit.Assert.*;
->>>>>>> 3b6ea298
 
 /**
  * @author <a href="http://www.grouplens.org">GroupLens Research</a>
