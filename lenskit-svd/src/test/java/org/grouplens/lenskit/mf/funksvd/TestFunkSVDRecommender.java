--- conflicted
+++ resolved
@@ -51,6 +51,7 @@
     private static ItemRecommender recommender;
     private static DataAccessObject dao;
 
+    @SuppressWarnings("deprecation")
     @BeforeClass
     public static void setup() throws RecommenderBuildException {
         List<Rating> rs = new ArrayList<Rating>();
@@ -69,26 +70,17 @@
         rs.add(Ratings.make(1, 9, 3));
         rs.add(Ratings.make(3, 9, 4));
 
-<<<<<<< HEAD
-        EventCollectionDAO.Factory manager = new EventCollectionDAO.Factory(rs);
-        LenskitRecommenderEngineFactory factory = new LenskitRecommenderEngineFactory(manager);
-        factory.bind(PreferenceSnapshot.class).to(PackedPreferenceSnapshot.class);
-        factory.bind(ItemScorer.class).to(FunkSVDItemScorer.class);
-        factory.bind(BaselinePredictor.class).to(UserMeanPredictor.class);
-        factory.bind(Integer.class).withQualifier(FeatureCount.class).to(100);
-=======
-        EventCollectionDAO.Factory dao = new EventCollectionDAO.Factory(rs);
+        EventCollectionDAO.Factory daoF = new EventCollectionDAO.Factory(rs);
         LenskitConfiguration config = new LenskitConfiguration();
         config.bind(PreferenceSnapshot.class).to(PackedPreferenceSnapshot.class);
         config.bind(ItemScorer.class).to(FunkSVDItemScorer.class);
         config.bind(BaselinePredictor.class).to(UserMeanPredictor.class);
         config.bind(Integer.class).withQualifier(FeatureCount.class).to(100);
->>>>>>> d1d63da8
         // FIXME: Don't use 100 features.
-        RecommenderEngine engine = LenskitRecommenderEngine.build(dao, config);
+        RecommenderEngine engine = LenskitRecommenderEngine.build(daoF, config);
         svdRecommender = engine.open();
         recommender = svdRecommender.getItemRecommender();
-        TestFunkSVDRecommender.dao = dao.create();
+        dao = daoF.create();
     }
 
 
