/*
 * LensKit, an open source recommender systems toolkit.
 * Copyright 2010-2013 Regents of the University of Minnesota and contributors
 * Work on LensKit has been funded by the National Science Foundation under
 * grants IIS 05-34939, 08-08692, 08-12148, and 10-17697.
 *
 * This program is free software; you can redistribute it and/or modify
 * it under the terms of the GNU Lesser General Public License as
 * published by the Free Software Foundation; either version 2.1 of the
 * License, or (at your option) any later version.
 *
 * This program is distributed in the hope that it will be useful, but WITHOUT
 * ANY WARRANTY; without even the implied warranty of MERCHANTABILITY or FITNESS
 * FOR A PARTICULAR PURPOSE. See the GNU General Public License for more
 * details.
 *
 * You should have received a copy of the GNU General Public License along with
 * this program; if not, write to the Free Software Foundation, Inc., 51
 * Franklin Street, Fifth Floor, Boston, MA 02110-1301, USA.
 */
package org.grouplens.lenskit.knn.user;

import it.unimi.dsi.fastutil.longs.LongList;
import it.unimi.dsi.fastutil.longs.LongOpenHashSet;
import it.unimi.dsi.fastutil.longs.LongSets;
import org.grouplens.lenskit.*;
import org.grouplens.lenskit.core.LenskitConfiguration;
import org.grouplens.lenskit.core.LenskitRecommenderEngine;
import org.grouplens.lenskit.data.UserHistory;
import org.grouplens.lenskit.data.dao.EventCollectionDAO;
import org.grouplens.lenskit.data.event.Rating;
import org.grouplens.lenskit.data.event.Ratings;
import org.grouplens.lenskit.vectors.similarity.PearsonCorrelation;
import org.grouplens.lenskit.vectors.similarity.VectorSimilarity;
import org.junit.After;
import org.junit.Before;
import org.junit.Test;

import java.util.ArrayList;
import java.util.List;

import static org.junit.Assert.assertEquals;
import static org.junit.Assert.assertTrue;

public class TestUserUserRecommender {
    private Recommender rec;
    private EventCollectionDAO dao;

    @SuppressWarnings("deprecation")
    @Before
    public void setup() throws RecommenderBuildException {
        List<Rating> rs = new ArrayList<Rating>();
        rs.add(Ratings.make(1, 6, 4));
        rs.add(Ratings.make(2, 6, 2));
        rs.add(Ratings.make(4, 6, 3));
        rs.add(Ratings.make(5, 6, 4));
        rs.add(Ratings.make(1, 7, 3));
        rs.add(Ratings.make(2, 7, 2));
        rs.add(Ratings.make(3, 7, 5));
        rs.add(Ratings.make(4, 7, 2));
        rs.add(Ratings.make(1, 8, 3));
        rs.add(Ratings.make(2, 8, 4));
        rs.add(Ratings.make(3, 8, 3));
        rs.add(Ratings.make(4, 8, 2));
        rs.add(Ratings.make(5, 8, 3));
        rs.add(Ratings.make(6, 8, 2));
        rs.add(Ratings.make(1, 9, 3));
        rs.add(Ratings.make(3, 9, 4));
        rs.add(Ratings.make(6, 9, 4));
        rs.add(Ratings.make(5, 9, 4));
        EventCollectionDAO.Factory manager = new EventCollectionDAO.Factory(rs);
<<<<<<< HEAD
        LenskitRecommenderEngineFactory factory = new LenskitRecommenderEngineFactory(manager);
        factory.bind(ItemScorer.class).to(UserUserItemScorer.class);
        factory.bind(NeighborhoodFinder.class).to(SimpleNeighborhoodFinder.class);
        factory.in(UserSimilarity.class)
               .bind(VectorSimilarity.class)
               .to(PearsonCorrelation.class);
=======
        LenskitConfiguration config = new LenskitConfiguration();
        config.bind(ItemScorer.class).to(UserUserItemScorer.class);
        config.bind(ItemRecommender.class).to(UserUserRecommender.class);
        config.bind(NeighborhoodFinder.class).to(SimpleNeighborhoodFinder.class);
        config.within(UserSimilarity.class)
              .bind(VectorSimilarity.class)
              .to(PearsonCorrelation.class);
>>>>>>> d1d63da8
        // this is the default
/*        factory.setComponent(UserVectorNormalizer.class,
                             VectorNormalizer.class,
                             IdentityVectorNormalizer.class);*/
        RecommenderEngine engine = LenskitRecommenderEngine.build(manager, config);
        rec = engine.open();
        dao = manager.create();
    }

    /**
     * Tests {@code recommend(long, SparseVector)}.
     */
    @Test
    public void testUserUserRecommender1() {
        ItemRecommender recommender = rec.getItemRecommender();
        LongList recs = recommender.recommend(getUserRatings(1));
        assertTrue(recs.isEmpty());

        recs = recommender.recommend(getUserRatings(2));
        assertEquals(1, recs.size());
        assertTrue(recs.contains(9));

        recs = recommender.recommend(getUserRatings(3));
        assertEquals(1, recs.size());
        assertTrue(recs.contains(6));

        recs = recommender.recommend(getUserRatings(4));
        assertEquals(1, recs.size());
        assertTrue(recs.contains(9));

        recs = recommender.recommend(getUserRatings(5));
        assertEquals(1, recs.size());
        assertTrue(recs.contains(7));

        recs = recommender.recommend(getUserRatings(6));
        assertEquals(2, recs.size());
        assertTrue(recs.contains(6));
        assertTrue(recs.contains(7));
    }

    /**
     * Tests {@code recommend(long, SparseVector, int)}.
     */
    @Test
    public void testUserUserRecommender2() {
        ItemRecommender recommender = rec.getItemRecommender();
        LongList recs = recommender.recommend(getUserRatings(1), -1);
        assertTrue(recs.isEmpty());

        recs = recommender.recommend(getUserRatings(2), 2);
        assertEquals(1, recs.size());
        assertTrue(recs.contains(9));

        recs = recommender.recommend(getUserRatings(2), -1);
        assertEquals(1, recs.size());
        assertTrue(recs.contains(9));

        recs = recommender.recommend(getUserRatings(2), 1);
        assertEquals(1, recs.size());
        assertTrue(recs.contains(9));

        recs = recommender.recommend(getUserRatings(2), 0);
        assertTrue(recs.isEmpty());

        recs = recommender.recommend(getUserRatings(3), 1);
        assertEquals(1, recs.size());
        assertEquals(6, recs.getLong(0));

        recs = recommender.recommend(getUserRatings(3), 0);
        assertTrue(recs.isEmpty());

        recs = recommender.recommend(getUserRatings(4), 1);
        assertEquals(1, recs.size());
        assertTrue(recs.contains(9));

        recs = recommender.recommend(getUserRatings(5), -1);
        assertEquals(1, recs.size());
        assertTrue(recs.contains(7));

        recs = recommender.recommend(getUserRatings(6), 2);
        assertEquals(2, recs.size());
        assertTrue(recs.contains(6));
        assertTrue(recs.contains(7));

        recs = recommender.recommend(getUserRatings(6), 1);
        assertEquals(1, recs.size());
        assertTrue(recs.contains(6) || recs.contains(7));

        recs = recommender.recommend(getUserRatings(6), 0);
        assertTrue(recs.isEmpty());
    }

    /**
     * Tests {@code recommend(long, SparseVector, Set)}.
     */
    @Test
    public void testUserUserRecommender3() {
        ItemRecommender recommender = rec.getItemRecommender();

        LongOpenHashSet candidates = new LongOpenHashSet();
        candidates.add(6);
        candidates.add(7);
        candidates.add(8);
        candidates.add(9);

        LongList recs = recommender.recommend(getUserRatings(1), candidates);
        assertTrue(recs.isEmpty());

        candidates.clear();
        candidates.add(9);
        recs = recommender.recommend(getUserRatings(2), candidates);
        assertEquals(1, recs.size());
        assertTrue(recs.contains(9));

        candidates.clear();
        candidates.add(6);
        candidates.add(7);
        candidates.add(8);
        recs = recommender.recommend(getUserRatings(2), candidates);
        assertTrue(recs.isEmpty());

        candidates.add(9);
        recs = recommender.recommend(getUserRatings(3), candidates);
        assertEquals(1, recs.size());
        assertTrue(recs.contains(6));

        recs = recommender.recommend(getUserRatings(4), candidates);
        assertEquals(1, recs.size());
        assertTrue(recs.contains(9));

        recs = recommender.recommend(getUserRatings(5), candidates);
        assertEquals(1, recs.size());
        assertTrue(recs.contains(7));

        candidates.remove(7);
        recs = recommender.recommend(getUserRatings(5), candidates);
        assertTrue(recs.isEmpty());

        candidates.add(7);
        recs = recommender.recommend(getUserRatings(6), candidates);
        assertEquals(2, recs.size());
        assertTrue(recs.contains(6));
        assertTrue(recs.contains(7));

        candidates.remove(9);
        recs = recommender.recommend(getUserRatings(6), candidates);
        assertEquals(2, recs.size());
        assertTrue(recs.contains(6));
        assertTrue(recs.contains(7));

        candidates.remove(8);
        recs = recommender.recommend(getUserRatings(6), candidates);
        assertEquals(2, recs.size());
        assertTrue(recs.contains(6));
        assertTrue(recs.contains(7));

        candidates.remove(7);
        recs = recommender.recommend(getUserRatings(6), candidates);
        assertEquals(1, recs.size());
        assertTrue(recs.contains(6));

        candidates.remove(6);
        recs = recommender.recommend(getUserRatings(6), candidates);
        assertTrue(recs.isEmpty());
    }

    /**
     * Tests {@code recommend(long, SparseVector, int, Set, Set)}.
     */
    @Test
    public void testUserUserRecommender4() {
        ItemRecommender recommender = rec.getItemRecommender();

        LongOpenHashSet candidates = new LongOpenHashSet();
        candidates.add(9);
        LongList recs = recommender.recommend(getUserRatings(2), -1, candidates, null);
        assertEquals(1, recs.size());
        assertTrue(recs.contains(9));

        recs = recommender.recommend(getUserRatings(2), 1, candidates, null);
        assertEquals(1, recs.size());
        assertTrue(recs.contains(9));

        recs = recommender.recommend(getUserRatings(2), 0, candidates, null);
        assertTrue(recs.isEmpty());

        LongOpenHashSet exclude = new LongOpenHashSet();
        exclude.add(9);
        recs = recommender.recommend(getUserRatings(2), -1, candidates, exclude);
        assertTrue(recs.isEmpty());

        // FIXME Add tests for default exclude set
        recs = recommender.recommend(getUserRatings(5), -1, null, LongSets.EMPTY_SET);
        assertEquals(4, recs.size());
        assertEquals(9, recs.getLong(0));
        assertEquals(7, recs.getLong(1));
        assertEquals(6, recs.getLong(2));
        assertEquals(8, recs.getLong(3));

        recs = recommender.recommend(getUserRatings(5), 5, null, LongSets.EMPTY_SET);
        assertEquals(4, recs.size());
        assertEquals(9, recs.getLong(0));
        assertEquals(7, recs.getLong(1));
        assertEquals(6, recs.getLong(2));
        assertEquals(8, recs.getLong(3));

        recs = recommender.recommend(getUserRatings(5), 4, null, LongSets.EMPTY_SET);
        assertEquals(4, recs.size());
        assertEquals(9, recs.getLong(0));
        assertEquals(7, recs.getLong(1));
        assertEquals(6, recs.getLong(2));
        assertEquals(8, recs.getLong(3));

        recs = recommender.recommend(getUserRatings(5), 3, null, LongSets.EMPTY_SET);
        assertEquals(3, recs.size());
        assertEquals(9, recs.getLong(0));
        assertEquals(7, recs.getLong(1));
        assertEquals(6, recs.getLong(2));

        recs = recommender.recommend(getUserRatings(5), 2, null, LongSets.EMPTY_SET);
        assertEquals(2, recs.size());
        assertEquals(9, recs.getLong(0));
        assertEquals(7, recs.getLong(1));

        recs = recommender.recommend(getUserRatings(5), 1, null, LongSets.EMPTY_SET);
        assertEquals(1, recs.size());
        assertEquals(9, recs.getLong(0));

        recs = recommender.recommend(getUserRatings(5), 0, null, LongSets.EMPTY_SET);
        assertTrue(recs.isEmpty());

        candidates.clear();
        candidates.add(6);
        candidates.add(7);
        recs = recommender.recommend(getUserRatings(6), -1, candidates, LongSets.EMPTY_SET);
        assertEquals(2, recs.size());
        assertTrue(recs.contains(6));
        assertTrue(recs.contains(7));

        candidates.remove(6);
        recs = recommender.recommend(getUserRatings(6), -1, candidates, LongSets.EMPTY_SET);
        assertEquals(1, recs.size());
        assertTrue(recs.contains(7));

        candidates.remove(7);
        recs = recommender.recommend(getUserRatings(6), -1, candidates, LongSets.EMPTY_SET);
        assertTrue(recs.isEmpty());

        candidates.add(6);
        candidates.add(7);
        exclude.add(6);
        recs = recommender.recommend(getUserRatings(6), -1, candidates, exclude);
        assertEquals(1, recs.size());
        assertTrue(recs.contains(7));

        exclude.add(7);
        recs = recommender.recommend(getUserRatings(6), -1, candidates, exclude);
        assertTrue(recs.isEmpty());

        exclude.remove(6);
        recs = recommender.recommend(getUserRatings(6), -1, candidates, exclude);
        assertEquals(1, recs.size());
        assertTrue(recs.contains(6));

    }

    //Helper method to retrieve user's user and create SparseVector
    private UserHistory<Rating> getUserRatings(long user) {
        return dao.getUserHistory(user, Rating.class);
    }

    @After
    public void cleanUp() {
        rec.close();
        dao.close();
    }
}<|MERGE_RESOLUTION|>--- conflicted
+++ resolved
@@ -20,12 +20,20 @@
  */
 package org.grouplens.lenskit.knn.user;
 
+import static org.junit.Assert.assertEquals;
+import static org.junit.Assert.assertTrue;
+
 import it.unimi.dsi.fastutil.longs.LongList;
 import it.unimi.dsi.fastutil.longs.LongOpenHashSet;
 import it.unimi.dsi.fastutil.longs.LongSets;
+
+import java.util.ArrayList;
+import java.util.List;
+
 import org.grouplens.lenskit.*;
 import org.grouplens.lenskit.core.LenskitConfiguration;
 import org.grouplens.lenskit.core.LenskitRecommenderEngine;
+import org.grouplens.lenskit.core.LenskitRecommenderEngineFactory;
 import org.grouplens.lenskit.data.UserHistory;
 import org.grouplens.lenskit.data.dao.EventCollectionDAO;
 import org.grouplens.lenskit.data.event.Rating;
@@ -35,12 +43,6 @@
 import org.junit.After;
 import org.junit.Before;
 import org.junit.Test;
-
-import java.util.ArrayList;
-import java.util.List;
-
-import static org.junit.Assert.assertEquals;
-import static org.junit.Assert.assertTrue;
 
 public class TestUserUserRecommender {
     private Recommender rec;
@@ -69,22 +71,12 @@
         rs.add(Ratings.make(6, 9, 4));
         rs.add(Ratings.make(5, 9, 4));
         EventCollectionDAO.Factory manager = new EventCollectionDAO.Factory(rs);
-<<<<<<< HEAD
-        LenskitRecommenderEngineFactory factory = new LenskitRecommenderEngineFactory(manager);
-        factory.bind(ItemScorer.class).to(UserUserItemScorer.class);
-        factory.bind(NeighborhoodFinder.class).to(SimpleNeighborhoodFinder.class);
-        factory.in(UserSimilarity.class)
-               .bind(VectorSimilarity.class)
-               .to(PearsonCorrelation.class);
-=======
         LenskitConfiguration config = new LenskitConfiguration();
         config.bind(ItemScorer.class).to(UserUserItemScorer.class);
-        config.bind(ItemRecommender.class).to(UserUserRecommender.class);
         config.bind(NeighborhoodFinder.class).to(SimpleNeighborhoodFinder.class);
         config.within(UserSimilarity.class)
               .bind(VectorSimilarity.class)
               .to(PearsonCorrelation.class);
->>>>>>> d1d63da8
         // this is the default
 /*        factory.setComponent(UserVectorNormalizer.class,
                              VectorNormalizer.class,
