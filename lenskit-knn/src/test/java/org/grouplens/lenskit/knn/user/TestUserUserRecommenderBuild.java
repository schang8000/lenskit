/*
 * LensKit, an open source recommender systems toolkit.
 * Copyright 2010-2013 Regents of the University of Minnesota and contributors
 * Work on LensKit has been funded by the National Science Foundation under
 * grants IIS 05-34939, 08-08692, 08-12148, and 10-17697.
 *
 * This program is free software; you can redistribute it and/or modify
 * it under the terms of the GNU Lesser General Public License as
 * published by the Free Software Foundation; either version 2.1 of the
 * License, or (at your option) any later version.
 *
 * This program is distributed in the hope that it will be useful, but WITHOUT
 * ANY WARRANTY; without even the implied warranty of MERCHANTABILITY or FITNESS
 * FOR A PARTICULAR PURPOSE. See the GNU General Public License for more
 * details.
 *
 * You should have received a copy of the GNU General Public License along with
 * this program; if not, write to the Free Software Foundation, Inc., 51
 * Franklin Street, Fifth Floor, Boston, MA 02110-1301, USA.
 */
package org.grouplens.lenskit.knn.user;

import org.grouplens.lenskit.*;
import org.grouplens.lenskit.basic.SimpleRatingPredictor;
<<<<<<< HEAD
import org.grouplens.lenskit.basic.TopNItemRecommender;
import org.grouplens.lenskit.core.LenskitRecommenderEngineFactory;
=======
import org.grouplens.lenskit.core.LenskitConfiguration;
import org.grouplens.lenskit.core.LenskitRecommenderEngine;
>>>>>>> d1d63da8
import org.grouplens.lenskit.data.dao.DAOFactory;
import org.grouplens.lenskit.data.dao.EventCollectionDAO;
import org.grouplens.lenskit.data.event.Rating;
import org.grouplens.lenskit.data.event.Ratings;
import org.junit.Before;
import org.junit.Test;

import java.util.ArrayList;
import java.util.List;

import static org.hamcrest.Matchers.instanceOf;
import static org.hamcrest.Matchers.sameInstance;
import static org.junit.Assert.assertThat;

public class TestUserUserRecommenderBuild {

    private static RecommenderEngine engine;

    @SuppressWarnings("deprecation")
    @Before
    public void setup() throws RecommenderBuildException {
        List<Rating> rs = new ArrayList<Rating>();
        rs.add(Ratings.make(1, 5, 2));
        rs.add(Ratings.make(1, 7, 4));
        rs.add(Ratings.make(8, 4, 5));
        rs.add(Ratings.make(8, 5, 4));

        DAOFactory daof = new EventCollectionDAO.Factory(rs);

<<<<<<< HEAD
        LenskitRecommenderEngineFactory factory = new LenskitRecommenderEngineFactory(daof);
        factory.bind(ItemScorer.class).to(UserUserItemScorer.class);
        factory.bind(NeighborhoodFinder.class).to(SimpleNeighborhoodFinder.class);
=======
        LenskitConfiguration config = new LenskitConfiguration();
        config.bind(ItemScorer.class).to(UserUserItemScorer.class);
        config.bind(ItemRecommender.class).to(UserUserRecommender.class);
        config.bind(NeighborhoodFinder.class).to(SimpleNeighborhoodFinder.class);
>>>>>>> d1d63da8

        engine = LenskitRecommenderEngine.build(daof, config);
    }

    @SuppressWarnings("deprecation")
    @Test
    public void testUserUserRecommenderEngineCreate() {
        Recommender rec = engine.open();

        try {
            assertThat(rec.getItemScorer(),
                       instanceOf(UserUserItemScorer.class));
            assertThat(rec.getItemRecommender(),
                       instanceOf(TopNItemRecommender.class));
            RatingPredictor pred = rec.getRatingPredictor();
            assertThat(pred, instanceOf(SimpleRatingPredictor.class));
            assertThat(((SimpleRatingPredictor) pred).getScorer(),
                       sameInstance(rec.getItemScorer()));
        } finally {
            rec.close();
        }
    }
}<|MERGE_RESOLUTION|>--- conflicted
+++ resolved
@@ -22,13 +22,10 @@
 
 import org.grouplens.lenskit.*;
 import org.grouplens.lenskit.basic.SimpleRatingPredictor;
-<<<<<<< HEAD
 import org.grouplens.lenskit.basic.TopNItemRecommender;
-import org.grouplens.lenskit.core.LenskitRecommenderEngineFactory;
-=======
 import org.grouplens.lenskit.core.LenskitConfiguration;
 import org.grouplens.lenskit.core.LenskitRecommenderEngine;
->>>>>>> d1d63da8
+import org.grouplens.lenskit.core.LenskitRecommenderEngineFactory;
 import org.grouplens.lenskit.data.dao.DAOFactory;
 import org.grouplens.lenskit.data.dao.EventCollectionDAO;
 import org.grouplens.lenskit.data.event.Rating;
@@ -58,16 +55,9 @@
 
         DAOFactory daof = new EventCollectionDAO.Factory(rs);
 
-<<<<<<< HEAD
-        LenskitRecommenderEngineFactory factory = new LenskitRecommenderEngineFactory(daof);
-        factory.bind(ItemScorer.class).to(UserUserItemScorer.class);
-        factory.bind(NeighborhoodFinder.class).to(SimpleNeighborhoodFinder.class);
-=======
         LenskitConfiguration config = new LenskitConfiguration();
         config.bind(ItemScorer.class).to(UserUserItemScorer.class);
-        config.bind(ItemRecommender.class).to(UserUserRecommender.class);
         config.bind(NeighborhoodFinder.class).to(SimpleNeighborhoodFinder.class);
->>>>>>> d1d63da8
 
         engine = LenskitRecommenderEngine.build(daof, config);
     }
