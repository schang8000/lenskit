/*
 * LensKit, an open source recommender systems toolkit.
 * Copyright 2010-2011 Regents of the University of Minnesota
 *
 * This program is free software; you can redistribute it and/or modify
 * it under the terms of the GNU Lesser General Public License as
 * published by the Free Software Foundation; either version 2.1 of the
 * License, or (at your option) any later version.
 *
 * This program is distributed in the hope that it will be useful, but WITHOUT
 * ANY WARRANTY; without even the implied warranty of MERCHANTABILITY or FITNESS
 * FOR A PARTICULAR PURPOSE. See the GNU General Public License for more
 * details.
 *
 * You should have received a copy of the GNU General Public License along with
 * this program; if not, write to the Free Software Foundation, Inc., 51
 * Franklin Street, Fifth Floor, Boston, MA 02110-1301, USA.
 */
package org.grouplens.lenskit.knn.item;

import com.google.common.base.Preconditions;
import it.unimi.dsi.fastutil.longs.Long2ObjectMap;
import it.unimi.dsi.fastutil.longs.LongSortedSet;
<<<<<<< HEAD
import org.grouplens.lenskit.norm.VectorNormalizer;
import org.grouplens.lenskit.vectors.SparseVector;
=======

import org.grouplens.lenskit.data.history.ItemVector;
>>>>>>> 818cf19e

import javax.annotation.Nonnull;
import javax.annotation.Nullable;

/**
 * Encapsulation of data needed during an item-item model build.  This class
 * provides access to item vectors, the item universe, and user-item sets to
 * be used by the build strategies to build up the model in the accumulator.
 *
 * @see ItemItemModelBuildStrategy
 * @see ItemItemModelBuilder
 *
 * @author Michael Ekstrand <ekstrand@cs.umn.edu>
 *
 */
public class ItemItemBuildContext {
<<<<<<< HEAD
    private @Nonnull LongSortedSet items;
    private @Nonnull Long2ObjectMap<SparseVector> itemVectors;
    private @Nullable Long2ObjectMap<LongSortedSet> userItemSets;



    /**
     * Set up a new item build context.
     * @param universe The set of items for the model.
     * @param vectors Map of item IDs to item rating vectors.
     * @param userSets Optional map of users to rated item sets.
     */
    public ItemItemBuildContext(@Nonnull LongSortedSet universe,
                                @Nonnull Long2ObjectMap<SparseVector> vectors,
                                @Nullable Long2ObjectMap<LongSortedSet> userSets) {
=======
    private LongSortedSet items;
    private Long2ObjectMap<ItemVector> itemVectors;
    private Long2ObjectMap<LongSortedSet> userItemSets;

    public ItemItemBuildContext(LongSortedSet universe,
                                Long2ObjectMap<ItemVector> vectors,
                                Long2ObjectMap<LongSortedSet> userSets) {
>>>>>>> 818cf19e
        items = universe;
        itemVectors = vectors;
        userItemSets = userSets;
    }

    /**
     * Get the set of items.
     * @return The set of all items to build a model over.
     */
    @Nonnull
    public LongSortedSet getItems() {
        return items;
    }

<<<<<<< HEAD
    /**
     * Get the rating vector for an item. Rating vectors contain normalized ratings,
     * using the applicable {@link VectorNormalizer} on the user rating vectors.
     * @param item The item to query.
     * @return The rating vector for {@code item}.
     * @throws IllegalArgumentException if {@code item} is not a valid item.
     */
    @Nonnull
    public SparseVector itemVector(long item) {
        Preconditions.checkArgument(items.contains(item), "unknown item");
        assert itemVectors.containsKey(item);
=======
    public ItemVector itemVector(long item) {
>>>>>>> 818cf19e
        return itemVectors.get(item);
    }

    /**
     * Get the set of items rated by a user.
     * @param user The user to query.
     * @return The set of items rated by {@code user}.
     * @throws IllegalArgumentException if {@code user} is unknown.
     * @throws IllegalStateException if the build context did not collect user item sets.
     * @see ItemItemModelBuildStrategy#needsUserItemSets()
     */
    @Nonnull
    public LongSortedSet userItems(long user) {
        if (userItemSets == null) {
            throw new IllegalStateException("build context doesn't have user item sets");
        } else {
            LongSortedSet set = userItemSets.get(user);
            if (set == null) {
                throw new IllegalArgumentException("unknown user");
            } else {
                return set;
            }
        }
    }
}<|MERGE_RESOLUTION|>--- conflicted
+++ resolved
@@ -21,13 +21,8 @@
 import com.google.common.base.Preconditions;
 import it.unimi.dsi.fastutil.longs.Long2ObjectMap;
 import it.unimi.dsi.fastutil.longs.LongSortedSet;
-<<<<<<< HEAD
 import org.grouplens.lenskit.norm.VectorNormalizer;
-import org.grouplens.lenskit.vectors.SparseVector;
-=======
-
 import org.grouplens.lenskit.data.history.ItemVector;
->>>>>>> 818cf19e
 
 import javax.annotation.Nonnull;
 import javax.annotation.Nullable;
@@ -44,12 +39,9 @@
  *
  */
 public class ItemItemBuildContext {
-<<<<<<< HEAD
     private @Nonnull LongSortedSet items;
-    private @Nonnull Long2ObjectMap<SparseVector> itemVectors;
+    private @Nonnull Long2ObjectMap<ItemVector> itemVectors;
     private @Nullable Long2ObjectMap<LongSortedSet> userItemSets;
-
-
 
     /**
      * Set up a new item build context.
@@ -58,17 +50,8 @@
      * @param userSets Optional map of users to rated item sets.
      */
     public ItemItemBuildContext(@Nonnull LongSortedSet universe,
-                                @Nonnull Long2ObjectMap<SparseVector> vectors,
+                                @Nonnull Long2ObjectMap<ItemVector> vectors,
                                 @Nullable Long2ObjectMap<LongSortedSet> userSets) {
-=======
-    private LongSortedSet items;
-    private Long2ObjectMap<ItemVector> itemVectors;
-    private Long2ObjectMap<LongSortedSet> userItemSets;
-
-    public ItemItemBuildContext(LongSortedSet universe,
-                                Long2ObjectMap<ItemVector> vectors,
-                                Long2ObjectMap<LongSortedSet> userSets) {
->>>>>>> 818cf19e
         items = universe;
         itemVectors = vectors;
         userItemSets = userSets;
@@ -83,7 +66,6 @@
         return items;
     }
 
-<<<<<<< HEAD
     /**
      * Get the rating vector for an item. Rating vectors contain normalized ratings,
      * using the applicable {@link VectorNormalizer} on the user rating vectors.
@@ -92,12 +74,9 @@
      * @throws IllegalArgumentException if {@code item} is not a valid item.
      */
     @Nonnull
-    public SparseVector itemVector(long item) {
+    public ItemVector itemVector(long item) {
         Preconditions.checkArgument(items.contains(item), "unknown item");
         assert itemVectors.containsKey(item);
-=======
-    public ItemVector itemVector(long item) {
->>>>>>> 818cf19e
         return itemVectors.get(item);
     }
 
