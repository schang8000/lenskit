/*
 * LensKit, a reference implementation of recommender algorithms.
 * Copyright 2010-2011 Regents of the University of Minnesota
 *
 * This program is free software; you can redistribute it and/or modify
 * it under the terms of the GNU Lesser General Public License as
 * published by the Free Software Foundation; either version 2.1 of the
 * License, or (at your option) any later version.
 *
 * This program is distributed in the hope that it will be useful, but WITHOUT
 * ANY WARRANTY; without even the implied warranty of MERCHANTABILITY or FITNESS
 * FOR A PARTICULAR PURPOSE. See the GNU General Public License for more
 * details.
 *
 * You should have received a copy of the GNU General Public License along with
 * this program; if not, write to the Free Software Foundation, Inc., 51
 * Franklin Street, Fifth Floor, Boston, MA 02110-1301, USA.
 */
package org.grouplens.lenskit.knn;

import it.unimi.dsi.fastutil.doubles.DoubleHeapIndirectPriorityQueue;

import java.io.Serializable;
import java.util.Iterator;
import java.util.NoSuchElementException;

import org.grouplens.lenskit.knn.params.NeighborhoodSize;
import org.grouplens.lenskit.util.IndexedItemScore;
import org.slf4j.Logger;
import org.slf4j.LoggerFactory;

/**
 * @author Michael Ekstrand <ekstrand@cs.umn.edu>
 *
 */
public class TruncatingSimilarityMatrixAccumulator implements SimilarityMatrixAccumulator {
    private static final Logger logger = LoggerFactory.getLogger(TruncatingSimilarityMatrixAccumulator.class);

    /**
     * The SimilarityMatrixAccumulatorFactory to use when creating
     * TruncatingSimilarityMatrixAccumulators.
     * 
     * @author Michael Ludwig <mludwig@cs.umn.edu>
     */
    public static class Factory implements SimilarityMatrixAccumulatorFactory {
<<<<<<< HEAD
        private final int maxNeighbors;
=======
        private int maxNeighbors = 250;
        
        public int getMaxNeighborhoodSize() {
            return maxNeighbors;
        }
>>>>>>> b5b39424
        
        public Factory(@NeighborhoodSize int maxNeighbors) {
            this.maxNeighbors = maxNeighbors;
        }

        @Override
        public TruncatingSimilarityMatrixAccumulator create(int nrows) {
            return new TruncatingSimilarityMatrixAccumulator(maxNeighbors, nrows);
        }
    }
    
    static final class Score implements IndexedItemScore {
        private final int index;
        private final double score;

        public Score(final int i, final double s) {
            index = i;
            score = s;
        }

        public int getIndex() {
            return index;
        }

        public double getScore() {
            return score;
        }
    }

    /**
     * Priority queue for tracking the <i>N</i> highest-scoring items.
     *
     * This uses a {@link DoubleHeapIndirectPriorityQueue} to maintain a heap of
     * items in parallel unboxed arrays of scores and indices.  The arrays are
     * of length <var>maxNeighbors</var>+1; this allows them to have one free
     * slot to hold a new item when the queue is already full.
     *
     * Iteration order is undefined for this class.
     *
     * @author Michael Ekstrand <ekstrand@cs.umn.edu>
     *
     */
    static final class ScoreQueue implements Iterable<IndexedItemScore>, Serializable {
        private static final long serialVersionUID = -3045709409904317792L;
        private final int maxNeighbors;
        private double[] scores;
        private int[] indices;
        private int slot;
        private int size;
        private DoubleHeapIndirectPriorityQueue heap;

        public ScoreQueue(int nbrs) {
            this.maxNeighbors = nbrs;
            scores = new double[nbrs+1];
            indices = new int[nbrs+1];
            slot = 0;
            size = 0;
            heap = new DoubleHeapIndirectPriorityQueue(scores);
        }

        @Override
        public Iterator<IndexedItemScore> iterator() {
            return new Iterator<IndexedItemScore>() {
                private int pos = 0;

                @Override
                public boolean hasNext() {
                    return pos < size;
                }

                // TODO Support fast iteration
                @Override
                public IndexedItemScore next() {
                    if (pos < size) {
                        int i = pos;
                        if (i >= slot) i++;   // skip the slot
                        Score s = new Score(indices[i], scores[i]);
                        pos += 1;
                        return s;
                    } else {
                        throw new NoSuchElementException();
                    }
                }

                @Override
                public void remove() {
                    throw new UnsupportedOperationException();
                }
            };
        }

        public boolean isEmpty() {
            return size == 0;
        }

        public int size() {
            return size;
        }

        public void put(int i, double sim) {
            if (heap == null)
                throw new RuntimeException("attempt to add to finished queue");
            assert slot <= maxNeighbors;
            assert heap.size() == size;
            /* Store the new item. The slit shows where the current item is,
             * and then we deal with it based on whether we're oversized.
             */
            indices[slot] = i;
            scores[slot] = sim;
            heap.enqueue(slot);

            if (size == maxNeighbors) {
                // already at capacity, so remove and reuse smallest item
                slot = heap.dequeue();
            } else {
                // we have free space, so increment the slot and size
                slot += 1;
                size += 1;
            }
        }

        /**
         * Free internal structures needed for adding items.  After calling this
         * method, it is an error to call {@link #put(int, double)}.
         */
        public void finish() {
            heap = null;
        }
    }

    private static class Matrix implements SimilarityMatrix, Serializable {
        private static final long serialVersionUID = 6721870011265541987L;
        private ScoreQueue[] rows;
        public Matrix(ScoreQueue[] rows) {
            this.rows = rows;
        }
        @Override
        public Iterable<IndexedItemScore> getNeighbors(int i) {
            return rows[i];
        }
        @Override
        public int size() {
            return rows.length;
        }
    }

    private ScoreQueue[] rows;
    private final int maxNeighbors;
    private final int itemCount;

    public TruncatingSimilarityMatrixAccumulator(int neighborhoodSize, int nitems) {
        logger.debug("Using neighborhood size of {} for {} items", neighborhoodSize, nitems);
        maxNeighbors = neighborhoodSize;
        this.itemCount = nitems;
        setup();
    }

    private void setup() {
        rows = new ScoreQueue[itemCount];
        for (int i = 0; i < itemCount; i++) {
            rows[i] = new ScoreQueue(maxNeighbors);
        }
    }

    /* (non-Javadoc)
     * @see org.grouplens.lenskit.util.SimilarityMatrix#finish()
     */
    @Override
    public SimilarityMatrix build() {
        for (ScoreQueue row: rows) {
            row.finish();
        }
        Matrix m = new Matrix(rows);
        rows = null;
        return m;
    }

    /* (non-Javadoc)
     * @see org.grouplens.lenskit.util.SimilarityMatrix#put(int, int, double)
     */
    @Override
    public void put(int i1, int i2, double sim) {
        if (sim < 0.0) return;
        if (i2 < 0 || i2 >= rows.length)
            throw new IndexOutOfBoundsException();
        // concurrent read-only array access permitted
        ScoreQueue q = rows[i1];
        // synchronize on this row to add item
        synchronized (q) {
            q.put(i2, sim);
        }
    }

    @Override
    public void putSymmetric(int i1, int i2, double sim) {
        if (sim > 0.0) {
            put(i1, i2, sim);
            put(i2, i1, sim);
        }
    }

    @Override
    public int size() {
        return itemCount;
    }
}<|MERGE_RESOLUTION|>--- conflicted
+++ resolved
@@ -24,7 +24,7 @@
 import java.util.Iterator;
 import java.util.NoSuchElementException;
 
-import org.grouplens.lenskit.knn.params.NeighborhoodSize;
+import org.grouplens.lenskit.knn.params.SimilarityNeighborhoodSize;
 import org.grouplens.lenskit.util.IndexedItemScore;
 import org.slf4j.Logger;
 import org.slf4j.LoggerFactory;
@@ -43,17 +43,9 @@
      * @author Michael Ludwig <mludwig@cs.umn.edu>
      */
     public static class Factory implements SimilarityMatrixAccumulatorFactory {
-<<<<<<< HEAD
         private final int maxNeighbors;
-=======
-        private int maxNeighbors = 250;
         
-        public int getMaxNeighborhoodSize() {
-            return maxNeighbors;
-        }
->>>>>>> b5b39424
-        
-        public Factory(@NeighborhoodSize int maxNeighbors) {
+        public Factory(@SimilarityNeighborhoodSize int maxNeighbors) {
             this.maxNeighbors = maxNeighbors;
         }
 
