--- conflicted
+++ resolved
@@ -38,12 +38,8 @@
 /**
  * A <tt>RatingRecommender</tt> that uses the Slope One algorithm.
  */
-<<<<<<< HEAD
-public class SlopeOneItemRecommender extends AbstractDynamicRatingItemRecommender {
+public class SlopeOneItemRecommender extends AbstractDynamicPredictItemRecommender {
     // FIXME Use AbstractDynamicPredictItemRecommender for this
-=======
-public class SlopeOneItemRecommender extends AbstractDynamicPredictItemRecommender {
->>>>>>> c167a30b
 
 	private SlopeOneRatingPredictor predictor; 
 	
