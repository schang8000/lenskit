/*
 * LensKit, an open source recommender systems toolkit.
 * Copyright 2010-2013 Regents of the University of Minnesota and contributors
 * Work on LensKit has been funded by the National Science Foundation under
 * grants IIS 05-34939, 08-08692, 08-12148, and 10-17697.
 *
 * This program is free software; you can redistribute it and/or modify
 * it under the terms of the GNU Lesser General Public License as
 * published by the Free Software Foundation; either version 2.1 of the
 * License, or (at your option) any later version.
 *
 * This program is distributed in the hope that it will be useful, but WITHOUT
 * ANY WARRANTY; without even the implied warranty of MERCHANTABILITY or FITNESS
 * FOR A PARTICULAR PURPOSE. See the GNU General Public License for more
 * details.
 *
 * You should have received a copy of the GNU General Public License along with
 * this program; if not, write to the Free Software Foundation, Inc., 51
 * Franklin Street, Fifth Floor, Boston, MA 02110-1301, USA.
 */
package org.grouplens.lenskit.eval.data.crossfold;

import it.unimi.dsi.fastutil.longs.Long2IntMap;
import it.unimi.dsi.fastutil.longs.Long2IntOpenHashMap;
import it.unimi.dsi.fastutil.longs.LongArrayList;
import it.unimi.dsi.fastutil.longs.LongListIterator;
import it.unimi.dsi.fastutil.longs.LongLists;

import java.io.File;
import java.io.IOException;
import java.util.ArrayList;
import java.util.Collections;
import java.util.List;
import java.util.Random;

import javax.annotation.Nullable;

import org.grouplens.lenskit.cursors.Cursor;
import org.grouplens.lenskit.cursors.Cursors;
import org.grouplens.lenskit.data.UserHistory;
import org.grouplens.lenskit.data.dao.DAOFactory;
import org.grouplens.lenskit.data.dao.DataAccessObject;
import org.grouplens.lenskit.data.event.Rating;
import org.grouplens.lenskit.data.pref.Preference;
import org.grouplens.lenskit.eval.AbstractCommand;
import org.grouplens.lenskit.eval.CommandException;
import org.grouplens.lenskit.eval.data.CSVDataSourceCommand;
import org.grouplens.lenskit.eval.data.DataSource;
import org.grouplens.lenskit.eval.data.traintest.GenericTTDataCommand;
import org.grouplens.lenskit.eval.data.traintest.TTDataSet;
import org.grouplens.lenskit.util.io.LKFileUtils;
import org.grouplens.lenskit.util.io.UpToDateChecker;
import org.grouplens.lenskit.util.table.writer.CSVWriter;
import org.grouplens.lenskit.util.table.writer.TableWriter;
import org.slf4j.Logger;
import org.slf4j.LoggerFactory;

<<<<<<< HEAD
import javax.annotation.Nonnull;
import javax.annotation.Nullable;
import java.io.File;
import java.io.IOException;
import java.util.ArrayList;
import java.util.List;
import java.util.Random;
=======
import com.google.common.base.Function;
>>>>>>> 8891c247

/**
 * The command to build and run a crossfold on the data source file and output the partition files
 *
 * @author Shuo Chang<schang@cs.umn.edu>
 */

public class CrossfoldCommand extends AbstractCommand<List<TTDataSet>> {
    private static final Logger logger = LoggerFactory.getLogger(CrossfoldCommand.class);

    private static final Random random = new Random();

    private DataSource source;
    private int partitionCount = 5;
    @Nullable
    private String trainFilePattern;
    @Nullable
    private String testFilePattern;

    private Order<Rating> order = new RandomOrder<Rating>();
    private PartitionAlgorithm<Rating> partition = new HoldoutNPartition<Rating>(10);
    private boolean isForced;
    private boolean splitUsers = true;

    @Nullable
    private Function<DAOFactory, DAOFactory> wrapper;


    public CrossfoldCommand() {
        this(null);
    }

    public CrossfoldCommand(String n) {
        super(n);
    }

    /**
     * Set the number of partitions to generate.
     *
     * @param partition The number of paritions
     * @return The CrossfoldCommand object  (for chaining)
     */
    public CrossfoldCommand setPartitions(int partition) {
        partitionCount = partition;
        return this;
    }

    /**
     * Set the pattern for the training set files. The pattern should have a single format conversion
     * capable of taking an integer ('%s' or '%d') which will be replaced with the fold number.
     *
     * @param pat The training file name pattern.
     * @return The CrossfoldCommand object  (for chaining)
     * @see String#format(String, Object...)
     */
    public CrossfoldCommand setTrain(String pat) {
        trainFilePattern = pat;
        return this;
    }

    /**
     * Set the pattern for the test set files.
     *
     * @param pat The test file name pattern.
     * @return The CrossfoldCommand object  (for chaining)
     * @see #setTrain(String)
     */
    public CrossfoldCommand setTest(String pat) {
        testFilePattern = pat;
        return this;
    }

    /**
     * Set the order for the train-test splitting. To split a user's ratings, the ratings are
     * first ordered by this order, and then partitioned.
     *
     * @param o The sort order.
     * @return The CrossfoldCommand object  (for chaining)
     * @see RandomOrder
     * @see TimestampOrder
     * @see #setHoldout(double)
     * @see #setHoldout(int)
     */
    public CrossfoldCommand setOrder(Order<Rating> o) {
        order = o;
        return this;
    }

    /**
     * Set holdout to a fixed number of items per user.
     *
     * @param n The number of items to hold out from each user's profile.
     * @return The CrossfoldCommand object  (for chaining)
     */
    public CrossfoldCommand setHoldout(int n) {
        partition = new HoldoutNPartition<Rating>(n);
        return this;
    }

    /**
     * @deprecated use {@link #setHoldoutFraction(double)} instead.
     */
    @Deprecated
    public CrossfoldCommand setHoldout(double f) {
        partition = new FractionPartition<Rating>(f);
        return this;
    }
    
    /**
     * Set holdout from using the retain part to a fixed number of items.
     * 
     * @param n The number of items to train data set from each user's profile.
     * @return The CrossfoldCommand object  (for chaining)
     */
    public CrossfoldCommand setRetain(int n) {
        partition = new RetainNPartition<Rating>(n);
        return this;
    }

    /**
     * Set holdout to a fraction of each user's profile.
     *
     * @param f The fraction of a user's ratings to hold out.
     * @return The CrossfoldCommand object  (for chaining)
     */
    public CrossfoldCommand setHoldoutFraction(double f){
        partition = new FractionPartition<Rating>(f);
        return this;
    }
    
    /**
     * Set the input data source.
     *
     * @param source The data source to use.
     * @return The CrossfoldCommand object  (for chaining)
     */
    public CrossfoldCommand setSource(DataSource source) {
        this.source = source;
        return this;
    }

    /**
     * Set a wrapper function for the constructed data sources.
     *
     * @param wrapFun The wrapper function.
     * @return The CrossfoldCommand object  (for chaining)
     * @see org.grouplens.lenskit.eval.data.CSVDataSourceCommand#setWrapper(Function)
     */
    public CrossfoldCommand setWrapper(Function<DAOFactory, DAOFactory> wrapFun) {
        wrapper = wrapFun;
        return this;
    }

    /**
     * Set the force running option of the command. The crossfold will be forced to
     * ran with the isForced set to true regardless of whether the partition files
     * are up to date.
     *
     * @param force The force to run option
     * @return The CrossfoldCommand object  (for chaining)
     */
    public CrossfoldCommand setForce(boolean force) {
        isForced = force;
        return this;
    }
<<<<<<< HEAD
=======
    
    public void setSplitUsers(boolean splitUsers) {
        this.splitUsers = splitUsers;
    }
    
    private CrossfoldCommand initialize() {
        String path = new File(getConfig().getDataDir(), name).getPath();
        if (trainFilePattern == null) {
            trainFilePattern = path + ".train.%d.csv";
        }
        if (testFilePattern == null) {
            testFilePattern = path + ".test.%d.csv";
        }
        holdout = new Holdout(order, partition);
        return this;
    }
>>>>>>> 8891c247

    /**
     * Get the visible name of this crossfold split.
     *
     * @return The name of the crossfold split.
     */
    @Override
    public String getName() {
        if (name == null) {
            return source.getName();
        } else {
            return name;
        }
    }

    @Nonnull
    public String getTrainPattern() {
        if (trainFilePattern == null) {
            String path = new File(getConfig().getDataDir(), getName()).getPath();
            return path + ".train.%d.csv";
        } else {
            return trainFilePattern;
        }
    }

    @Nonnull
    public String getTestPattern() {
        if (testFilePattern == null) {
            String path = new File(getConfig().getDataDir(), getName()).getPath();
            return path + ".test.%d.csv";
        } else {
            return testFilePattern;
        }
    }

    /**
     * Get the data source backing this crossfold manager.
     *
     * @return The underlying data source.
     */
    public DataSource getSource() {
        return source;
    }

    /**
     * Get the number of folds.
     *
     * @return The number of folds in this crossfold.
     */
    public int getPartitionCount() {
        return partitionCount;
    }

    public Holdout getHoldout() {
        return new Holdout(order, partition);
    }

    public boolean getForce() {
        return isForced || getConfig().force();
    }

    public boolean getSplitUsers() {
        return splitUsers;
    }

    /**
     * Run the crossfold command. Write the partition files to the disk by reading in the source file.
     *
     * @return List<TTDataSet> The partition files stored as a list of TTDataSet
     * @throws org.grouplens.lenskit.eval.CommandException
     *
     */
    @Override
    public List<TTDataSet> call() throws CommandException {
        if (!getForce()) {
            UpToDateChecker check = new UpToDateChecker();
            check.addInput(source.lastModified());
            for (File f: getFiles(getTrainPattern())) {
                check.addOutput(f);
            }
            for (File f: getFiles(getTestPattern())) {
                check.addOutput(f);
            }
            if (check.isUpToDate()) {
                logger.info("crossfold {} up to date", getName());
                return getTTFiles();
            }
        }
        createTTFiles();
        return getTTFiles();
    }

    /**
     * Get the list of files satisfying the specified name pattern
     *
     * @param pattern The file name pattern
     * @return The list of files
     */
    protected File[] getFiles(String pattern) {
        File[] files = new File[partitionCount];
        for (int i = 0; i < partitionCount; i++) {
            files[i] = new File(String.format(pattern, i));
        }
        return files;
    }

    /**
     * Write train-test split files
     *
     * @throws org.grouplens.lenskit.eval.CommandException
     *          Any error
     */
<<<<<<< HEAD
    protected void createTTFiles(DataAccessObject dao, Holdout mode, Long2IntMap splits) throws CommandException {
        File[] trainFiles = getFiles(getTrainPattern());
        File[] testFiles = getFiles(getTestPattern());
=======
    protected void createTTFiles() throws CommandException {
        File[] trainFiles = getFiles(trainFilePattern);
        File[] testFiles = getFiles(testFilePattern);
>>>>>>> 8891c247
        TableWriter[] trainWriters = new TableWriter[partitionCount];
        TableWriter[] testWriters = new TableWriter[partitionCount];
        try {
            for (int i = 0; i < partitionCount; i++) {
                File train = trainFiles[i];
                File test = testFiles[i];
                try {
                    trainWriters[i] = CSVWriter.open(train, null);
                    testWriters[i] = CSVWriter.open(test, null);
                } catch (IOException e) {
                    throw new CommandException("Error creating train test file writer", e);
                }
            }
            DAOFactory factory = source.getDAOFactory();
            DataAccessObject daoSnap = factory.snapshot();
            try {
                if (getSplitUsers()) {                   
                    writeTTFilesByUsers(trainWriters, testWriters, daoSnap);
                } else {                    
                    writeTTFilesByRatings(trainWriters, testWriters, daoSnap);
                }
            } finally {
                daoSnap.close();
            }
        } finally {
            LKFileUtils.close(logger, trainWriters);
            LKFileUtils.close(logger, testWriters);
        }
    }
    
    /**
     * Write the split files by Users from the DAO using specified holdout method
     * 
     * @param trainWriters The tableWriter that write train files
     * @param testWriters  The tableWriter that writ test files
     * @param dao The DAO of the data source file
     * @param mode The houdout mode
     * @param splits The map of user id to the split number of all the users
     * @throws CommandException
     */
    protected void writeTTFilesByUsers(TableWriter[] trainWriters, TableWriter[] testWriters,
                                        DataAccessObject dao) throws CommandException {
        logger.info("splitting data source {} to {} partitions by users",
                    getName(), partitionCount);
        Cursor<UserHistory<Rating>> historyCursor = dao.getUserHistories(Rating.class);
        Long2IntMap splits = splitUsers(dao);
        Holdout mode = this.getHoldout();
        try {
            for (UserHistory<Rating> history : historyCursor) {
                int foldNum = splits.get(history.getUserId());
                List<Rating> ratings = new ArrayList<Rating>(history);
                final int p = mode.partition(ratings, random);
                final int n = ratings.size();

                for (int f = 0; f < partitionCount; f++) {
                    if (f == foldNum) {
                        for (int j = 0; j < p; j++) {
                            writeRating(trainWriters[f], ratings.get(j));
                        }
                        for (int j = p; j < n; j++) {
                            writeRating(testWriters[f], ratings.get(j));
                        }
                    } else {
                        for (Rating rating : ratings) {
                            writeRating(trainWriters[f], rating);
                        }
                    }
                }

            }
        } catch (IOException e) {
            throw new CommandException("Error writing to the train test files", e);
        } finally {
            historyCursor.close();
        }
    }
    
    /**
     * Write the split files by Ratings from the DAO
     * 
     * @param trainWriters The tableWriter that write train files
     * @param testWriters  The tableWriter that writ test files
     * @param dao The DAO of the data source file
     * @throws CommandException
     */
    protected void writeTTFilesByRatings(TableWriter[] trainWriters, TableWriter[] testWriters, 
                                          DataAccessObject dao) throws CommandException {
        logger.info("splitting data source {} to {} partitions by ratings",
                    getName(), partitionCount);
        ArrayList<Rating> ratings = Cursors.makeList(dao.getEvents(Rating.class));
        Collections.shuffle(ratings);
        try {
            final int n = ratings.size();
            for (int i = 0; i < n; i++) {
                for (int f = 0; f < partitionCount; f++) {
                    int foldNum = i % partitionCount;
                    if (f == foldNum) {
                        writeRating(testWriters[f], ratings.get(i));
                    } else {
                        writeRating(trainWriters[f], ratings.get(i));
                    }
                }
            }
        } catch (IOException e) {
            throw new CommandException("Error writing to the train test files", e);
        }
    }

    /**
     * Writing a rating event to the file using table writer
     *
     * @param writer The table writer to output the rating
     * @param rating The rating event to output
     * @throws IOException The writer IO error
     */
    protected void writeRating(TableWriter writer, Rating rating) throws IOException {
        String[] row = new String[4];
        row[0] = Long.toString(rating.getUserId());
        row[1] = Long.toString(rating.getItemId());
        Preference pref = rating.getPreference();
        row[2] = pref != null ? Double.toString(pref.getValue()) : "NaN";
        row[3] = Long.toString(rating.getTimestamp());
        writer.writeRow(row);
    }

    /**
     * Split users ids to n splits, where n is the partitionCount
     *
     * @param dao The DAO of the source file
     * @return a map of users to partition numbers.
     */
    protected Long2IntMap splitUsers(DataAccessObject dao) {
        Long2IntMap userMap = new Long2IntOpenHashMap();
        LongArrayList users = Cursors.makeList(dao.getUsers());
        LongLists.shuffle(users, random);
        LongListIterator iter = users.listIterator();
        while (iter.hasNext()) {
            final int idx = iter.nextIndex();
            final long user = iter.nextLong();
            userMap.put(user, idx % partitionCount);
        }

        logger.info("Partitioned {} users", userMap.size());
        return userMap;
    }
    
    /**
     * Get the train-test splits as data sets.
     * 
     * @return List<TTDataSet> The partition files stored as a list of TTDataSet
     */
    public List<TTDataSet> getTTFiles() {
        List<TTDataSet> dataSets = new ArrayList<TTDataSet>(partitionCount);
        File[] trainFiles = getFiles(getTrainPattern());
        File[] testFiles = getFiles(getTestPattern());
        for (int i = 0; i < partitionCount; i++) {
            CSVDataSourceCommand trainCommand = new CSVDataSourceCommand()
                    .setWrapper(wrapper)
                    .setDomain(source.getPreferenceDomain())
                    .setFile(trainFiles[i]);
            CSVDataSourceCommand testCommand = new CSVDataSourceCommand()
                    .setWrapper(wrapper)
                    .setDomain(source.getPreferenceDomain())
                    .setFile(testFiles[i]);
            GenericTTDataCommand tt = new GenericTTDataCommand(name + "." + i);

            dataSets.add(tt.setTest(testCommand.call())
                           .setTrain(trainCommand.call())
                           .setAttribute("DataSet", name)
                           .setAttribute("Partition", i)
                           .call());
        }
        return dataSets;
    }

    @Override
    public String toString() {
        return String.format("{CXManager %s}", source);
    }
}<|MERGE_RESOLUTION|>--- conflicted
+++ resolved
@@ -20,21 +20,8 @@
  */
 package org.grouplens.lenskit.eval.data.crossfold;
 
-import it.unimi.dsi.fastutil.longs.Long2IntMap;
-import it.unimi.dsi.fastutil.longs.Long2IntOpenHashMap;
-import it.unimi.dsi.fastutil.longs.LongArrayList;
-import it.unimi.dsi.fastutil.longs.LongListIterator;
-import it.unimi.dsi.fastutil.longs.LongLists;
-
-import java.io.File;
-import java.io.IOException;
-import java.util.ArrayList;
-import java.util.Collections;
-import java.util.List;
-import java.util.Random;
-
-import javax.annotation.Nullable;
-
+import com.google.common.base.Function;
+import it.unimi.dsi.fastutil.longs.*;
 import org.grouplens.lenskit.cursors.Cursor;
 import org.grouplens.lenskit.cursors.Cursors;
 import org.grouplens.lenskit.data.UserHistory;
@@ -55,17 +42,14 @@
 import org.slf4j.Logger;
 import org.slf4j.LoggerFactory;
 
-<<<<<<< HEAD
 import javax.annotation.Nonnull;
 import javax.annotation.Nullable;
 import java.io.File;
 import java.io.IOException;
 import java.util.ArrayList;
+import java.util.Collections;
 import java.util.List;
 import java.util.Random;
-=======
-import com.google.common.base.Function;
->>>>>>> 8891c247
 
 /**
  * The command to build and run a crossfold on the data source file and output the partition files
@@ -231,25 +215,10 @@
         isForced = force;
         return this;
     }
-<<<<<<< HEAD
-=======
-    
+
     public void setSplitUsers(boolean splitUsers) {
         this.splitUsers = splitUsers;
     }
-    
-    private CrossfoldCommand initialize() {
-        String path = new File(getConfig().getDataDir(), name).getPath();
-        if (trainFilePattern == null) {
-            trainFilePattern = path + ".train.%d.csv";
-        }
-        if (testFilePattern == null) {
-            testFilePattern = path + ".test.%d.csv";
-        }
-        holdout = new Holdout(order, partition);
-        return this;
-    }
->>>>>>> 8891c247
 
     /**
      * Get the visible name of this crossfold split.
@@ -362,15 +331,9 @@
      * @throws org.grouplens.lenskit.eval.CommandException
      *          Any error
      */
-<<<<<<< HEAD
-    protected void createTTFiles(DataAccessObject dao, Holdout mode, Long2IntMap splits) throws CommandException {
+    protected void createTTFiles() throws CommandException {
         File[] trainFiles = getFiles(getTrainPattern());
         File[] testFiles = getFiles(getTestPattern());
-=======
-    protected void createTTFiles() throws CommandException {
-        File[] trainFiles = getFiles(trainFilePattern);
-        File[] testFiles = getFiles(testFilePattern);
->>>>>>> 8891c247
         TableWriter[] trainWriters = new TableWriter[partitionCount];
         TableWriter[] testWriters = new TableWriter[partitionCount];
         try {
@@ -407,8 +370,6 @@
      * @param trainWriters The tableWriter that write train files
      * @param testWriters  The tableWriter that writ test files
      * @param dao The DAO of the data source file
-     * @param mode The houdout mode
-     * @param splits The map of user id to the split number of all the users
      * @throws CommandException
      */
     protected void writeTTFilesByUsers(TableWriter[] trainWriters, TableWriter[] testWriters,
