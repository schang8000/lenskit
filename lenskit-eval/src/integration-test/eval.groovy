/*
 * LensKit, an open source recommender systems toolkit.
 * Copyright 2010-2012 Regents of the University of Minnesota and contributors
 *
 * This program is free software; you can redistribute it and/or modify
 * it under the terms of the GNU Lesser General Public License as
 * published by the Free Software Foundation; either version 2.1 of the
 * License, or (at your option) any later version.
 *
 * This program is distributed in the hope that it will be useful, but WITHOUT
 * ANY WARRANTY; without even the implied warranty of MERCHANTABILITY or FITNESS
 * FOR A PARTICULAR PURPOSE. See the GNU General Public License for more
 * details.
 *
 * You should have received a copy of the GNU General Public License along with
 * this program; if not, write to the Free Software Foundation, Inc., 51
 * Franklin Street, Fifth Floor, Boston, MA 02110-1301, USA.
 */
import org.grouplens.lenskit.baseline.GlobalMeanPredictor
import org.grouplens.lenskit.baseline.UserMeanPredictor
import org.grouplens.lenskit.baseline.ItemMeanPredictor
import org.grouplens.lenskit.baseline.ItemUserMeanPredictor
import org.grouplens.lenskit.RatingPredictor
import org.grouplens.lenskit.baseline.BaselineRatingPredictor
import org.grouplens.lenskit.baseline.BaselinePredictor
import org.grouplens.lenskit.eval.metrics.predict.CoveragePredictMetric
import org.grouplens.lenskit.eval.metrics.predict.RMSEPredictMetric
import org.grouplens.lenskit.eval.metrics.predict.MAEPredictMetric

def buildDir = System.getProperty("project.build.directory", ".")

def baselines = [GlobalMeanPredictor, UserMeanPredictor, ItemMeanPredictor, ItemUserMeanPredictor]

<<<<<<< HEAD
trainTest {
    numRecs 10

    output "${buildDir}/eval-output/baselines.csv"
    dataset crossfold {
        source csvfile("ml-100k") {
            file "${buildDir}/ml-100k/u.data"
            delimiter "\t"
            domain {
                minimum 1.0
                maximum 5.0
                precision 1.0
            }
=======
def ml100k = crossfold("ml-100k") {
    source csvfile {
        file "${buildDir}/ml-100k/u.data"
        delimiter "\t"
        domain {
            minimum 1.0
            maximum 5.0
            precision 1.0
>>>>>>> ee9fdb81
        }
    }
    train "${buildDir}/ml-100k.train.%d.csv"
    test "${buildDir}/ml-100k.test.%d.csv"
}

trainTest {
    depends ml100k
    output "${buildDir}/eval-output/baselines.csv"
    dataset ml100k

    metric CoveragePredictMetric
    metric MAEPredictMetric
    metric RMSEPredictMetric

    for (bl in baselines) {
        algorithm(bl.simpleName) {
            setComponent(RatingPredictor, BaselineRatingPredictor)
            setComponent(BaselinePredictor, bl)
        }
    }
}<|MERGE_RESOLUTION|>--- conflicted
+++ resolved
@@ -31,21 +31,6 @@
 
 def baselines = [GlobalMeanPredictor, UserMeanPredictor, ItemMeanPredictor, ItemUserMeanPredictor]
 
-<<<<<<< HEAD
-trainTest {
-    numRecs 10
-
-    output "${buildDir}/eval-output/baselines.csv"
-    dataset crossfold {
-        source csvfile("ml-100k") {
-            file "${buildDir}/ml-100k/u.data"
-            delimiter "\t"
-            domain {
-                minimum 1.0
-                maximum 5.0
-                precision 1.0
-            }
-=======
 def ml100k = crossfold("ml-100k") {
     source csvfile {
         file "${buildDir}/ml-100k/u.data"
@@ -54,7 +39,6 @@
             minimum 1.0
             maximum 5.0
             precision 1.0
->>>>>>> ee9fdb81
         }
     }
     train "${buildDir}/ml-100k.train.%d.csv"
@@ -63,9 +47,12 @@
 
 trainTest {
     depends ml100k
+
     output "${buildDir}/eval-output/baselines.csv"
     dataset ml100k
 
+    numRecs 5
+    
     metric CoveragePredictMetric
     metric MAEPredictMetric
     metric RMSEPredictMetric
